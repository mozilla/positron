/* This Source Code Form is subject to the terms of the Mozilla Public
 * License, v. 2.0. If a copy of the MPL was not distributed with this
 * file, You can obtain one at http://mozilla.org/MPL/2.0/. */

"use strict";

// URL constructor doesn't support about: scheme
let href = window.location.href.replace("about:", "http://");
let url = new window.URL(href);

// Only use this method to attach the toolbox if some query parameters are given
if (url.search.length > 1) {
  const Cu = Components.utils;
  const Ci = Components.interfaces;
  const { gDevTools } = Cu.import("resource://devtools/client/framework/gDevTools.jsm", {});
  const { require } = Cu.import("resource://devtools/shared/Loader.jsm", {});
  const { targetFromURL } = require("devtools/client/framework/target-from-url");
  const { Toolbox } = require("devtools/client/framework/toolbox");
  const { TargetFactory } = require("devtools/client/framework/target");
  const { DebuggerServer } = require("devtools/server/main");
  const { DebuggerClient } = require("devtools/shared/client/main");
  const { Task } = require("devtools/shared/task");

  // `host` is the frame element loading the toolbox.
  let host = window.QueryInterface(Ci.nsIInterfaceRequestor)
                   .getInterface(Ci.nsIDOMWindowUtils)
                   .containerElement;

  // If there's no containerElement, use the current window.
  if (!host) {
    host = {
      contentWindow: window,
      contentDocument: document,
      // toolbox.js wants to set attributes on the frame that contains it, but
      // that is fine to skip and doesn't make sense when using the current
      // window.
      setAttribute() {},
      ownerDocument: document,
    };
  }

  // Specify the default tool to open
  let tool = url.searchParams.get("tool");

  let toolboxOpened;
  if (url.searchParams.has("target")) {
    // Attach toolbox to a given browser iframe (<xul:browser> or <html:iframe
    // mozbrowser>) whose reference is set on the host iframe.

    // `iframe` is the targeted document to debug
    let iframe = host.wrappedJSObject ? host.wrappedJSObject.target
                                      : host.target;
    // Need to use a xray and query some interfaces to have
    // attributes and behavior expected by devtools codebase
    iframe = XPCNativeWrapper(iframe);
    iframe.QueryInterface(Ci.nsIFrameLoaderOwner);

    if (iframe) {
      // Fake a xul:tab object as we don't have one.
      // linkedBrowser is the only one attribute being queried by client.getTab
      let tab = { linkedBrowser: iframe };

      if (!DebuggerServer.initialized) {
        DebuggerServer.init();
        DebuggerServer.addBrowserActors();
      }
      let client = new DebuggerClient(DebuggerServer.connectPipe());
<<<<<<< HEAD
      toolboxOpened = Task.spawn(function*() {
=======
      Task.spawn(function* () {
>>>>>>> 5cbce51a
        yield client.connect();
        // Creates a target for a given browser iframe.
        let response = yield client.getTab({ tab });
        let form = response.tab;
        let target = yield TargetFactory.forRemoteTab({
          client,
          form,
          chrome: false
        });
        let options = { customIframe: host };
        return gDevTools.showToolbox(target, tool, Toolbox.HostType.CUSTOM,
                                     options);
      });
    }
  } else {
    toolboxOpened = Task.spawn(function*() {
      let target = yield targetFromURL(url);
      let options = { customIframe: host };
      return gDevTools.showToolbox(target, tool, Toolbox.HostType.CUSTOM,
                                   options);
    });
  }

  toolboxOpened.catch(e => {
    window.alert("Unable to start the toolbox: " + e.message);
  });

  // Ensure the toolbox gets destroyed if the host unloads
  toolboxOpened.then(toolbox => {
    let hostUnload = () => {
      host.contentWindow.removeEventListener("unload", hostUnload);
      toolbox.destroy();
    };
    host.contentWindow.addEventListener("unload", hostUnload);
  });
}<|MERGE_RESOLUTION|>--- conflicted
+++ resolved
@@ -65,11 +65,7 @@
         DebuggerServer.addBrowserActors();
       }
       let client = new DebuggerClient(DebuggerServer.connectPipe());
-<<<<<<< HEAD
       toolboxOpened = Task.spawn(function*() {
-=======
-      Task.spawn(function* () {
->>>>>>> 5cbce51a
         yield client.connect();
         // Creates a target for a given browser iframe.
         let response = yield client.getTab({ tab });
