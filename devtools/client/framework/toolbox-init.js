/* This Source Code Form is subject to the terms of the Mozilla Public
 * License, v. 2.0. If a copy of the MPL was not distributed with this
 * file, You can obtain one at http://mozilla.org/MPL/2.0/. */

"use strict";

// URL constructor doesn't support about: scheme
let href = window.location.href.replace("about:", "http://");
let url = new window.URL(href);

// Only use this method to attach the toolbox if some query parameters are given
if (url.search.length > 1) {
  const Cu = Components.utils;
  const Ci = Components.interfaces;
  const { gDevTools } = Cu.import("resource://devtools/client/framework/gDevTools.jsm", {});
  const { require } = Cu.import("resource://devtools/shared/Loader.jsm", {});
  const { targetFromURL } = require("devtools/client/framework/target-from-url");
  const { Toolbox } = require("devtools/client/framework/toolbox");
  const { TargetFactory } = require("devtools/client/framework/target");
  const { DebuggerServer } = require("devtools/server/main");
  const { DebuggerClient } = require("devtools/shared/client/main");
  const { Task } = require("devtools/shared/task");

  // `host` is the frame element loading the toolbox.
  let host = window.QueryInterface(Ci.nsIInterfaceRequestor)
                   .getInterface(Ci.nsIDOMWindowUtils)
                   .containerElement;

  // If there's no containerElement, use the current window.
  if (!host) {
    host = {
      contentWindow: window,
      contentDocument: document,
      // toolbox.js wants to set attributes on the frame that contains it, but
      // that is fine to skip and doesn't make sense when using the current
      // window.
      setAttribute() {},
      ownerDocument: document,
    };
  }

  // Specify the default tool to open
  let tool = url.searchParams.get("tool");

<<<<<<< HEAD
  let toolboxOpened;
  if (url.searchParams.has("target")) {
    // Attach toolbox to a given browser iframe (<xul:browser> or <html:iframe
    // mozbrowser>) whose reference is set on the host iframe.

    // `iframe` is the targeted document to debug
    let iframe = host.wrappedJSObject ? host.wrappedJSObject.target
                                      : host.target;
    if (iframe) {
=======
  Task.spawn(function* () {
    let target;
    if (url.searchParams.has("target")) {
      // Attach toolbox to a given browser iframe (<xul:browser> or <html:iframe
      // mozbrowser>) whose reference is set on the host iframe.

      // `iframe` is the targeted document to debug
      let iframe = host.wrappedJSObject ? host.wrappedJSObject.target
                                        : host.target;
>>>>>>> 5c90a999
      // Need to use a xray and query some interfaces to have
      // attributes and behavior expected by devtools codebase
      iframe = XPCNativeWrapper(iframe);
      iframe.QueryInterface(Ci.nsIFrameLoaderOwner);

<<<<<<< HEAD
      // Fake a xul:tab object as we don't have one.
      // linkedBrowser is the only one attribute being queried by client.getTab
      let tab = { linkedBrowser: iframe };

      if (!DebuggerServer.initialized) {
        DebuggerServer.init();
        DebuggerServer.addBrowserActors();
      }
      let client = new DebuggerClient(DebuggerServer.connectPipe());
      toolboxOpened = Task.spawn(function*() {
=======
      if (iframe) {
        // Fake a xul:tab object as we don't have one.
        // linkedBrowser is the only one attribute being queried by client.getTab
        let tab = { linkedBrowser: iframe };

        if (!DebuggerServer.initialized) {
          DebuggerServer.init();
          DebuggerServer.addBrowserActors();
        }
        let client = new DebuggerClient(DebuggerServer.connectPipe());

>>>>>>> 5c90a999
        yield client.connect();
        // Creates a target for a given browser iframe.
        let response = yield client.getTab({ tab });
        let form = response.tab;
<<<<<<< HEAD
        let target = yield TargetFactory.forRemoteTab({
          client,
          form,
          chrome: false
        });
        let options = { customIframe: host };
        return gDevTools.showToolbox(target, tool, Toolbox.HostType.CUSTOM,
                                     options);
      });
    } else {
      toolboxOpened = Promise.reject(new Error("toolbox target is undefined"));
    }
  } else {
    toolboxOpened = Task.spawn(function*() {
      let target = yield targetFromURL(url);
      let options = { customIframe: host };
      return gDevTools.showToolbox(target, tool, Toolbox.HostType.CUSTOM,
                                   options);
    });
  }

  // Ensure the toolbox gets destroyed if the host unloads
  toolboxOpened.then(toolbox => {
    let hostUnload = () => {
      host.contentWindow.removeEventListener("unload", hostUnload);
      toolbox.destroy();
    };
    host.contentWindow.addEventListener("unload", hostUnload);
  });

  toolboxOpened.catch(e => {
    window.alert("Unable to start the toolbox: " + e.message);
=======
        target = yield TargetFactory.forRemoteTab({client, form, chrome: false});
      } else {
        alert("Unable to find the targetted iframe to debug");
      }
    } else {
      target = yield targetFromURL(url);
    }
    let options = { customIframe: host };
    let toolbox = yield gDevTools.showToolbox(target, tool, Toolbox.HostType.CUSTOM, options);

    // Watch for toolbox.xul unload in order to cleanup things when we close
    // about:devtools-toolbox tabs
    function onUnload() {
      window.removeEventListener("unload", onUnload);
      toolbox.destroy();
    }
    window.addEventListener("unload", onUnload, true);
    toolbox.on("destroy", function () {
      window.removeEventListener("unload", onUnload);
    });
  }).catch(error => {
    console.error("Exception while loading the toolbox", error);
>>>>>>> 5c90a999
  });
}<|MERGE_RESOLUTION|>--- conflicted
+++ resolved
@@ -42,17 +42,6 @@
   // Specify the default tool to open
   let tool = url.searchParams.get("tool");
 
-<<<<<<< HEAD
-  let toolboxOpened;
-  if (url.searchParams.has("target")) {
-    // Attach toolbox to a given browser iframe (<xul:browser> or <html:iframe
-    // mozbrowser>) whose reference is set on the host iframe.
-
-    // `iframe` is the targeted document to debug
-    let iframe = host.wrappedJSObject ? host.wrappedJSObject.target
-                                      : host.target;
-    if (iframe) {
-=======
   Task.spawn(function* () {
     let target;
     if (url.searchParams.has("target")) {
@@ -62,25 +51,12 @@
       // `iframe` is the targeted document to debug
       let iframe = host.wrappedJSObject ? host.wrappedJSObject.target
                                         : host.target;
->>>>>>> 5c90a999
-      // Need to use a xray and query some interfaces to have
-      // attributes and behavior expected by devtools codebase
-      iframe = XPCNativeWrapper(iframe);
-      iframe.QueryInterface(Ci.nsIFrameLoaderOwner);
+      if (iframe) {
+        // Need to use a xray and query some interfaces to have
+        // attributes and behavior expected by devtools codebase
+        iframe = XPCNativeWrapper(iframe);
+        iframe.QueryInterface(Ci.nsIFrameLoaderOwner);
 
-<<<<<<< HEAD
-      // Fake a xul:tab object as we don't have one.
-      // linkedBrowser is the only one attribute being queried by client.getTab
-      let tab = { linkedBrowser: iframe };
-
-      if (!DebuggerServer.initialized) {
-        DebuggerServer.init();
-        DebuggerServer.addBrowserActors();
-      }
-      let client = new DebuggerClient(DebuggerServer.connectPipe());
-      toolboxOpened = Task.spawn(function*() {
-=======
-      if (iframe) {
         // Fake a xul:tab object as we don't have one.
         // linkedBrowser is the only one attribute being queried by client.getTab
         let tab = { linkedBrowser: iframe };
@@ -91,48 +67,13 @@
         }
         let client = new DebuggerClient(DebuggerServer.connectPipe());
 
->>>>>>> 5c90a999
         yield client.connect();
         // Creates a target for a given browser iframe.
         let response = yield client.getTab({ tab });
         let form = response.tab;
-<<<<<<< HEAD
-        let target = yield TargetFactory.forRemoteTab({
-          client,
-          form,
-          chrome: false
-        });
-        let options = { customIframe: host };
-        return gDevTools.showToolbox(target, tool, Toolbox.HostType.CUSTOM,
-                                     options);
-      });
-    } else {
-      toolboxOpened = Promise.reject(new Error("toolbox target is undefined"));
-    }
-  } else {
-    toolboxOpened = Task.spawn(function*() {
-      let target = yield targetFromURL(url);
-      let options = { customIframe: host };
-      return gDevTools.showToolbox(target, tool, Toolbox.HostType.CUSTOM,
-                                   options);
-    });
-  }
-
-  // Ensure the toolbox gets destroyed if the host unloads
-  toolboxOpened.then(toolbox => {
-    let hostUnload = () => {
-      host.contentWindow.removeEventListener("unload", hostUnload);
-      toolbox.destroy();
-    };
-    host.contentWindow.addEventListener("unload", hostUnload);
-  });
-
-  toolboxOpened.catch(e => {
-    window.alert("Unable to start the toolbox: " + e.message);
-=======
         target = yield TargetFactory.forRemoteTab({client, form, chrome: false});
       } else {
-        alert("Unable to find the targetted iframe to debug");
+        throw new Error("toolbox target is undefined");
       }
     } else {
       target = yield targetFromURL(url);
@@ -152,6 +93,5 @@
     });
   }).catch(error => {
     console.error("Exception while loading the toolbox", error);
->>>>>>> 5c90a999
   });
 }