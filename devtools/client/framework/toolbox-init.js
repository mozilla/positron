/* This Source Code Form is subject to the terms of the Mozilla Public
 * License, v. 2.0. If a copy of the MPL was not distributed with this
 * file, You can obtain one at http://mozilla.org/MPL/2.0/. */

"use strict";

// URL constructor doesn't support about: scheme
let href = window.location.href.replace("about:", "http://");
let url = new window.URL(href);

// Only use this method to attach the toolbox if some query parameters are given
if (url.search.length > 1) {
  const Cu = Components.utils;
  const Ci = Components.interfaces;
  const { require } = Cu.import("resource://devtools/shared/Loader.jsm", {});
  const { gDevTools } = require("devtools/client/framework/devtools");
  const { targetFromURL } = require("devtools/client/framework/target-from-url");
  const { Toolbox } = require("devtools/client/framework/toolbox");
  const { TargetFactory } = require("devtools/client/framework/target");
  const { DebuggerServer } = require("devtools/server/main");
  const { DebuggerClient } = require("devtools/shared/client/main");
  const { Task } = require("devtools/shared/task");

  // `host` is the frame element loading the toolbox.
  let host = window.QueryInterface(Ci.nsIInterfaceRequestor)
                   .getInterface(Ci.nsIDOMWindowUtils)
                   .containerElement;

  // If there's no containerElement, use the current window.
  if (!host) {
    host = {
      contentWindow: window,
      contentDocument: document,
      // toolbox.js wants to set attributes on the frame that contains it, but
      // that is fine to skip and doesn't make sense when using the current
      // window.
      setAttribute() {},
      ownerDocument: document,
    };
  }

  // Specify the default tool to open
  let tool = url.searchParams.get("tool");

  Task.spawn(function* () {
    let target;
    if (url.searchParams.has("target")) {
      // Attach toolbox to a given browser iframe (<xul:browser> or <html:iframe
      // mozbrowser>) whose reference is set on the host iframe.

      // `iframe` is the targeted document to debug
      let iframe = host.wrappedJSObject ? host.wrappedJSObject.target
                                        : host.target;
      if (iframe) {
        // Need to use a xray and query some interfaces to have
        // attributes and behavior expected by devtools codebase
        iframe = XPCNativeWrapper(iframe);
        iframe.QueryInterface(Ci.nsIFrameLoaderOwner);

        // Fake a xul:tab object as we don't have one.
        // linkedBrowser is the only one attribute being queried by client.getTab
        let tab = { linkedBrowser: iframe };

        if (!DebuggerServer.initialized) {
          DebuggerServer.init();
          DebuggerServer.addBrowserActors();
        }
        let client = new DebuggerClient(DebuggerServer.connectPipe());

        yield client.connect();
        // Creates a target for a given browser iframe.
        let response = yield client.getTab({ tab });
        let form = response.tab;
        target = yield TargetFactory.forRemoteTab({client, form, chrome: false});
      } else {
        throw new Error("toolbox target is undefined");
      }
    } else {
      target = yield targetFromURL(url);
    }
    let options = { customIframe: host };
<<<<<<< HEAD
    let toolbox = yield gDevTools.showToolbox(target, tool, Toolbox.HostType.CUSTOM, options);

    // Watch for toolbox.xul unload in order to cleanup things when we close
    // about:devtools-toolbox tabs
    function onUnload() {
      window.removeEventListener("unload", onUnload);
      toolbox.destroy();
    }
    window.addEventListener("unload", onUnload);
    toolbox.on("destroy", function () {
      window.removeEventListener("unload", onUnload);
    });
=======
    yield gDevTools.showToolbox(target, tool, Toolbox.HostType.CUSTOM, options);
>>>>>>> 4f900773
  }).catch(error => {
    console.error("Exception while loading the toolbox", error);
  });
}<|MERGE_RESOLUTION|>--- conflicted
+++ resolved
@@ -79,7 +79,6 @@
       target = yield targetFromURL(url);
     }
     let options = { customIframe: host };
-<<<<<<< HEAD
     let toolbox = yield gDevTools.showToolbox(target, tool, Toolbox.HostType.CUSTOM, options);
 
     // Watch for toolbox.xul unload in order to cleanup things when we close
@@ -92,9 +91,6 @@
     toolbox.on("destroy", function () {
       window.removeEventListener("unload", onUnload);
     });
-=======
-    yield gDevTools.showToolbox(target, tool, Toolbox.HostType.CUSTOM, options);
->>>>>>> 4f900773
   }).catch(error => {
     console.error("Exception while loading the toolbox", error);
   });
