--- conflicted
+++ resolved
@@ -1,11 +1,8 @@
 component {9e9a9283-0ce9-4e4a-8f1c-ba129a032c32} devtools-startup.js
 contract @mozilla.org/devtools/startup-clh;1 {9e9a9283-0ce9-4e4a-8f1c-ba129a032c32}
-<<<<<<< HEAD
-=======
 # We want this to override toolkit's --jsconsole handling, so it must have a
 # a higher priority than the entry in jsconsole-clhandler.manifest.  Higher
 # priority means the "m-devtools" value below needs to be something that sorts
 # before the one in jsconsole-clhandler.manifest.  See details in
 # nsICommandLineHandler.idl.
->>>>>>> fcd62b03
 category command-line-handler m-devtools @mozilla.org/devtools/startup-clh;1