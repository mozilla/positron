/* This Source Code Form is subject to the terms of the Mozilla Public
 * License, v. 2.0. If a copy of the MPL was not distributed with this
 * file, You can obtain one at http://mozilla.org/MPL/2.0/. */

/**
 * This XPCOM component is loaded very early.
 * It handles command line arguments like -jsconsole, but also ensures starting
 * core modules like 'devtools-browser.js' that hooks the browser windows
 * and ensure setting up tools.
 *
 * Be careful to lazy load dependencies as much as possible.
 **/

"use strict";

const { classes: Cc, interfaces: Ci, utils: Cu } = Components;
const kDebuggerPrefs = [
  "devtools.debugger.remote-enabled",
  "devtools.chrome.enabled"
];
const { XPCOMUtils } = Cu.import("resource://gre/modules/XPCOMUtils.jsm", {});
XPCOMUtils.defineLazyModuleGetter(this, "Services", "resource://gre/modules/Services.jsm");

function DevToolsStartup() {}

DevToolsStartup.prototype = {
  handle: function (cmdLine) {
    let consoleFlag = cmdLine.handleFlag("jsconsole", false);
    let debuggerFlag = cmdLine.handleFlag("jsdebugger", false);
    let devtoolsFlag = cmdLine.handleFlag("devtools", false);

    if (consoleFlag) {
      this.handleConsoleFlag(cmdLine);
    }
    if (debuggerFlag) {
      this.handleDebuggerFlag(cmdLine);
    }
    let debuggerServerFlag;
    try {
      debuggerServerFlag =
        cmdLine.handleFlagWithParam("start-debugger-server", false);
    } catch (e) {
      // We get an error if the option is given but not followed by a value.
      // By catching and trying again, the value is effectively optional.
      debuggerServerFlag = cmdLine.handleFlag("start-debugger-server", false);
    }
    if (debuggerServerFlag) {
      this.handleDebuggerServerFlag(cmdLine, debuggerServerFlag);
    }

    let onStartup = function (window) {
      Services.obs.removeObserver(onStartup,
                                  "browser-delayed-startup-finished");
      // Ensure loading core module once firefox is ready
      this.initDevTools();

      if (devtoolsFlag) {
        this.handleDevToolsFlag(window);
      }
    }.bind(this);
    Services.obs.addObserver(onStartup, "browser-delayed-startup-finished",
                             false);
  },

  initDevTools: function () {
    let { loader } = Cu.import("resource://devtools/shared/Loader.jsm", {});
    // Ensure loading main devtools module that hooks up into browser UI
    // and initialize all devtools machinery.
    loader.require("devtools/client/framework/devtools-browser");
  },

  handleConsoleFlag: function (cmdLine) {
    let window = Services.wm.getMostRecentWindow("devtools:webconsole");
    if (!window) {
      this.initDevTools();

      let { require } = Cu.import("resource://devtools/shared/Loader.jsm", {});
      let hudservice = require("devtools/client/webconsole/hudservice");
      let { console } = Cu.import("resource://gre/modules/Console.jsm", {});
      hudservice.toggleBrowserConsole().then(null, console.error);
    } else {
      // the Browser Console was already open
      window.focus();
    }

    if (cmdLine.state == Ci.nsICommandLine.STATE_REMOTE_AUTO) {
      cmdLine.preventDefault = true;
    }
  },

  // Open the toolbox on the selected tab once the browser starts up.
  handleDevToolsFlag: function (window) {
    const {require} = Cu.import("resource://devtools/shared/Loader.jsm", {});
    const {gDevTools} = require("devtools/client/framework/devtools");
    const {TargetFactory} = require("devtools/client/framework/target");
    let target = TargetFactory.forTab(window.gBrowser.selectedTab);
    gDevTools.showToolbox(target);
  },

  _isRemoteDebuggingEnabled() {
    let remoteDebuggingEnabled = false;
    try {
      remoteDebuggingEnabled = kDebuggerPrefs.every(pref => {
        return Services.prefs.getBoolPref(pref);
      });
    } catch (ex) {
      console.error(ex);
      return false;
    }
    if (!remoteDebuggingEnabled) {
      let errorMsg = "Could not run chrome debugger! You need the following " +
                     "prefs to be set to true: " + kDebuggerPrefs.join(", ");
      console.error(new Error(errorMsg));
      // Dump as well, as we're doing this from a commandline, make sure people
      // don't miss it:
      dump(errorMsg + "\n");
    }
    return remoteDebuggingEnabled;
  },

  handleDebuggerFlag: function (cmdLine) {
    if (!this._isRemoteDebuggingEnabled()) {
      return;
    }
<<<<<<< HEAD

    // TODO: upstream this to mozilla-central so it isn't Positron-specific.
    let devtoolsThreadResumed = false;
    let observe = function(subject, topic, data) {
      devtoolsThreadResumed = true;
      Services.obs.removeObserver(observe, "devtools-thread-resumed");
    };
    Services.obs.addObserver(observe, "devtools-thread-resumed", false);

    Cu.import("resource://devtools/client/framework/ToolboxProcess.jsm");
=======
    const { BrowserToolboxProcess } = Cu.import("resource://devtools/client/framework/ToolboxProcess.jsm", {});
>>>>>>> a5625a56
    BrowserToolboxProcess.init();

    // Spin the event loop until the debugger connects.
    let thread = Cc["@mozilla.org/thread-manager;1"].getService().currentThread;
    while (!devtoolsThreadResumed) {
      thread.processNextEvent(true);
    }

    if (cmdLine.state == Ci.nsICommandLine.STATE_REMOTE_AUTO) {
      cmdLine.preventDefault = true;
    }
  },

  handleDebuggerServerFlag: function (cmdLine, portOrPath) {
    if (!this._isRemoteDebuggingEnabled()) {
      return;
    }
    if (portOrPath === true) {
      // Default to TCP port 6000 if no value given
      portOrPath = 6000;
    }
    let { DevToolsLoader } =
      Cu.import("resource://devtools/shared/Loader.jsm", {});

    try {
      // Create a separate loader instance, so that we can be sure to receive
      // a separate instance of the DebuggingServer from the rest of the
      // devtools.  This allows us to safely use the tools against even the
      // actors and DebuggingServer itself, especially since we can mark
      // serverLoader as invisible to the debugger (unlike the usual loader
      // settings).
      let serverLoader = new DevToolsLoader();
      serverLoader.invisibleToDebugger = true;
      let { DebuggerServer: debuggerServer } =
        serverLoader.require("devtools/server/main");
      debuggerServer.init();
      debuggerServer.addBrowserActors();
      debuggerServer.allowChromeProcess = true;

      let listener = debuggerServer.createListener();
      listener.portOrPath = portOrPath;
      listener.open();
      dump("Started debugger server on " + portOrPath + "\n");
    } catch (e) {
      dump("Unable to start debugger server on " + portOrPath + ": " + e);
    }

    if (cmdLine.state == Ci.nsICommandLine.STATE_REMOTE_AUTO) {
      cmdLine.preventDefault = true;
    }
  },

  helpInfo: "  --jsconsole        Open the Browser Console.\n" +
            "  --jsdebugger       Open the Browser Toolbox.\n" +
            "  --devtools         Open DevTools on initial load.\n" +
            "  --start-debugger-server [port|path] " +
            "Start the debugger server on a TCP port or " +
            "Unix domain socket path.  Defaults to TCP port 6000.\n",

  classID: Components.ID("{9e9a9283-0ce9-4e4a-8f1c-ba129a032c32}"),
  QueryInterface: XPCOMUtils.generateQI([Ci.nsICommandLineHandler]),
};

this.NSGetFactory = XPCOMUtils.generateNSGetFactory(
  [DevToolsStartup]);<|MERGE_RESOLUTION|>--- conflicted
+++ resolved
@@ -122,7 +122,6 @@
     if (!this._isRemoteDebuggingEnabled()) {
       return;
     }
-<<<<<<< HEAD
 
     // TODO: upstream this to mozilla-central so it isn't Positron-specific.
     let devtoolsThreadResumed = false;
@@ -132,10 +131,7 @@
     };
     Services.obs.addObserver(observe, "devtools-thread-resumed", false);
 
-    Cu.import("resource://devtools/client/framework/ToolboxProcess.jsm");
-=======
     const { BrowserToolboxProcess } = Cu.import("resource://devtools/client/framework/ToolboxProcess.jsm", {});
->>>>>>> a5625a56
     BrowserToolboxProcess.init();
 
     // Spin the event loop until the debugger connects.
