--- conflicted
+++ resolved
@@ -543,7 +543,6 @@
 extern bool
 CallResultEscapes(jsbytecode *pc);
 
-<<<<<<< HEAD
 static inline uintN
 GetDecomposeLength(jsbytecode *pc, size_t len)
 {
@@ -553,7 +552,8 @@
      */
     JS_ASSERT_IF(JSOp(*pc) != JSOP_TRAP, size_t(js_CodeSpec[*pc].length) == len);
     return (uintN) pc[len - 1];
-=======
+}
+
 extern size_t
 GetBytecodeLength(JSContext *cx, JSScript *script, jsbytecode *pc);
 
@@ -566,7 +566,6 @@
     // JSOP_YIELD is considered to flow into the next instruction, like JSOP_CALL.
     return op != JSOP_STOP && op != JSOP_RETURN && op != JSOP_RETRVAL && op != JSOP_THROW &&
            op != JSOP_GOTO && op != JSOP_GOTOX && op != JSOP_RETSUB;
->>>>>>> 352b5b2d
 }
 
 }
