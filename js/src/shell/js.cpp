--- conflicted
+++ resolved
@@ -2739,13 +2739,8 @@
         }
     }
     if (funobj->compartment() != cx->compartment) {
-<<<<<<< HEAD
         JSFunction *fun = funobj->toFunction();
-        if (fun->isInterpreted() && fun->u.i.script->compileAndGo) {
-=======
-        JSFunction *fun = funobj->getFunctionPrivate();
         if (fun->isInterpreted() && fun->script()->compileAndGo) {
->>>>>>> ea7024ac
             JS_ReportErrorNumber(cx, js_GetErrorMessage, NULL, JSMSG_UNEXPECTED_TYPE,
                                  "function", "compile-and-go");
             return JS_FALSE;
