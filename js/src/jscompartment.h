--- conflicted
+++ resolved
@@ -293,10 +293,6 @@
 }
 namespace ion {
 class IonCompartment;
-<<<<<<< HEAD
-=======
-}
->>>>>>> 6af6785a
 }
 }
 
@@ -570,11 +566,8 @@
     size_t backEdgeCount(jsbytecode *pc) const;
     size_t incBackEdgeCount(jsbytecode *pc);
 
-<<<<<<< HEAD
     js::WatchpointMap *watchpointMap;
 	
-=======
->>>>>>> 6af6785a
 #ifdef JS_ION
   private:
     js::ion::IonCompartment *ionCompartment_;
@@ -585,10 +578,7 @@
         return ionCompartment_;
     }
 #endif
-<<<<<<< HEAD
-=======
-
->>>>>>> 6af6785a
+
 };
 
 #define JS_SCRIPTS_TO_GC(cx)    ((cx)->compartment->scriptsToGC)
