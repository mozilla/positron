--- conflicted
+++ resolved
@@ -4728,11 +4728,7 @@
             newfp->setScopeChain(obj->getParent());
             newfp->flags = flags;
             newfp->setBlockChain(NULL);
-<<<<<<< HEAD
-            JS_ASSERT(!JSFUN_BOUND_METHOD_TEST(fun->flags));
             JS_ASSERT_IF(!vp[1].isPrimitive(), IsSaneThisObject(vp[1].toObject()));
-=======
->>>>>>> f14af88f
             newfp->setThisValue(vp[1]);
             JS_ASSERT(!newfp->hasIMacroPC());
 
