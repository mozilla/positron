/* -*- Mode: C++; tab-width: 8; indent-tabs-mode: nil; c-basic-offset: 4 -*-
 * vim: set ts=8 sw=4 et tw=78:
 *
 * ***** BEGIN LICENSE BLOCK *****
 * Version: MPL 1.1/GPL 2.0/LGPL 2.1
 *
 * The contents of this file are subject to the Mozilla Public License Version
 * 1.1 (the "License"); you may not use this file except in compliance with
 * the License. You may obtain a copy of the License at
 * http://www.mozilla.org/MPL/
 *
 * Software distributed under the License is distributed on an "AS IS" basis,
 * WITHOUT WARRANTY OF ANY KIND, either express or implied. See the License
 * for the specific language governing rights and limitations under the
 * License.
 *
 * The Original Code is Mozilla Communicator client code, released
 * March 31, 1998.
 *
 * The Initial Developer of the Original Code is
 * Netscape Communications Corporation.
 * Portions created by the Initial Developer are Copyright (C) 1998
 * the Initial Developer. All Rights Reserved.
 *
 * Contributor(s):
 *
 * Alternatively, the contents of this file may be used under the terms of
 * either of the GNU General Public License Version 2 or later (the "GPL"),
 * or the GNU Lesser General Public License Version 2.1 or later (the "LGPL"),
 * in which case the provisions of the GPL or the LGPL are applicable instead
 * of those above. If you wish to allow use of your version of this file only
 * under the terms of either the GPL or the LGPL, and not to allow others to
 * use your version of this file under the terms of the MPL, indicate your
 * decision by deleting the provisions above and replace them with the notice
 * and other provisions required by the GPL or the LGPL. If you do not delete
 * the provisions above, a recipient may use your version of this file under
 * the terms of any one of the MPL, the GPL or the LGPL.
 *
 * ***** END LICENSE BLOCK ***** */

#ifndef jscntxt_h___
#define jscntxt_h___
/*
 * JS execution context.
 */
#include <string.h>

#include "jsprvtd.h"
#include "jsarena.h"
#include "jsclist.h"
#include "jsatom.h"
#include "jsdhash.h"
#include "jsfun.h"
#include "jsgc.h"
#include "jsgcchunk.h"
#include "jshashtable.h"
#include "jsinfer.h"
#include "jsinterp.h"
#include "jsobj.h"
#include "jspropertycache.h"
#include "jspropertytree.h"
#include "jsstaticcheck.h"
#include "jsutil.h"
#include "jsvector.h"
#include "prmjtime.h"

#include "vm/Stack.h"

#ifdef _MSC_VER
#pragma warning(push)
#pragma warning(disable:4100) /* Silence unreferenced formal parameter warnings */
#pragma warning(push)
#pragma warning(disable:4355) /* Silence warning about "this" used in base member initializer list */
#endif

/* Forward declarations of nanojit types. */
namespace nanojit {

class Assembler;
class CodeAlloc;
class Fragment;
template<typename K> struct DefaultHash;
template<typename K, typename V, typename H> class HashMap;
template<typename T> class Seq;

}  /* namespace nanojit */

JS_BEGIN_EXTERN_C
struct DtoaState;
JS_END_EXTERN_C

namespace js {

/* Tracer constants. */
static const size_t MONITOR_N_GLOBAL_STATES = 4;
static const size_t FRAGMENT_TABLE_SIZE = 512;
static const size_t MAX_GLOBAL_SLOTS = 4096;
static const size_t GLOBAL_SLOTS_BUFFER_SIZE = MAX_GLOBAL_SLOTS + 1;

/* Forward declarations of tracer types. */
class VMAllocator;
class FrameInfoCache;
struct FrameInfo;
struct VMSideExit;
struct TreeFragment;
struct TracerState;
template<typename T> class Queue;
typedef Queue<uint16> SlotList;
class TypeMap;
class LoopProfile;

#if defined(JS_JIT_SPEW) || defined(DEBUG)
struct FragPI;
typedef nanojit::HashMap<uint32, FragPI, nanojit::DefaultHash<uint32> > FragStatsMap;
#endif

namespace mjit {
class JaegerCompartment;
}

class WeakMapBase;

/*
 * GetSrcNote cache to avoid O(n^2) growth in finding a source note for a
 * given pc in a script. We use the script->code pointer to tag the cache,
 * instead of the script address itself, so that source notes are always found
 * by offset from the bytecode with which they were generated.
 */
struct GSNCache {
    typedef HashMap<jsbytecode *,
                    jssrcnote *,
                    PointerHasher<jsbytecode *, 0>,
                    SystemAllocPolicy> Map;

    jsbytecode      *code;
    Map             map;

    GSNCache() : code(NULL) { }

    void purge();
};

inline GSNCache *
GetGSNCache(JSContext *cx);

struct PendingProxyOperation {
    PendingProxyOperation   *next;
    JSObject                *object;
};

struct ThreadData {
    /*
     * If non-zero, we were been asked to call the operation callback as soon
     * as possible.  If the thread has an active request, this contributes
     * towards rt->interruptCounter.
     */
    volatile int32      interruptFlags;

#ifdef JS_THREADSAFE
    /* The request depth for this thread. */
    unsigned            requestDepth;
#endif

#ifdef JS_TRACER
    /*
     * During trace execution (or during trace recording or
     * profiling), these fields point to the compartment doing the
     * execution on this thread. At other times, they are NULL.  If a
     * thread tries to execute/record/profile one trace while another
     * is still running, the initial one will abort. Therefore, we
     * only need to track one at a time.
     */
    JSCompartment       *onTraceCompartment;
    JSCompartment       *recordingCompartment;
    JSCompartment       *profilingCompartment;

    /* Maximum size of the tracer's code cache before we start flushing. */
    uint32              maxCodeCacheBytes;

    static const uint32 DEFAULT_JIT_CACHE_SIZE = 16 * 1024 * 1024;
#endif

    /* Keeper of the contiguous stack used by all contexts in this thread. */
    StackSpace          stackSpace;

    /*
     * Flag indicating that we are waiving any soft limits on the GC heap
     * because we want allocations to be infallible (except when we hit OOM).
     */
    bool                waiveGCQuota;

    /*
     * The GSN cache is per thread since even multi-cx-per-thread embeddings
     * do not interleave js_GetSrcNote calls.
     */
    GSNCache            gsnCache;

    /* Property cache for faster call/get/set invocation. */
    PropertyCache       propertyCache;

    /* State used by jsdtoa.cpp. */
    DtoaState           *dtoaState;

    /* Base address of the native stack for the current thread. */
    jsuword             *nativeStackBase;

    /* List of currently pending operations on proxies. */
    PendingProxyOperation *pendingProxyOperation;

    ConservativeGCThreadData conservativeGC;

    ThreadData();
    ~ThreadData();

    bool init();

    void mark(JSTracer *trc) {
        stackSpace.mark(trc);
    }

    void purge(JSContext *cx) {
        gsnCache.purge();

        /* FIXME: bug 506341. */
        propertyCache.purge(cx);
    }

    /* This must be called with the GC lock held. */
    void triggerOperationCallback(JSRuntime *rt);

    /*
     * Frames currently running in js::Interpret. See InterpreterFrames for
     * details.
     */
    InterpreterFrames *interpreterFrames;
};

} /* namespace js */

#ifdef JS_THREADSAFE

/*
 * Structure uniquely representing a thread.  It holds thread-private data
 * that can be accessed without a global lock.
 */
struct JSThread {
    typedef js::HashMap<void *,
                        JSThread *,
                        js::DefaultHasher<void *>,
                        js::SystemAllocPolicy> Map;

    /* Linked list of all contexts in use on this thread. */
    JSCList             contextList;

    /* Opaque thread-id, from NSPR's PR_GetCurrentThread(). */
    void                *id;

    /* Number of JS_SuspendRequest calls withot JS_ResumeRequest. */
    unsigned            suspendCount;

# ifdef DEBUG
    unsigned            checkRequestDepth;
# endif

    /* Factored out of JSThread for !JS_THREADSAFE embedding in JSRuntime. */
    js::ThreadData      data;

    JSThread(void *id)
      : id(id),
        suspendCount(0)
# ifdef DEBUG
      , checkRequestDepth(0)
# endif
    {
        JS_INIT_CLIST(&contextList);
    }

    ~JSThread() {
        /* The thread must have zero contexts. */
        JS_ASSERT(JS_CLIST_IS_EMPTY(&contextList));
    }

    bool init() {
        return data.init();
    }
};

#define JS_THREAD_DATA(cx)      (&(cx)->thread()->data)

extern JSThread *
js_CurrentThreadAndLockGC(JSRuntime *rt);

/*
 * The function takes the GC lock and does not release in successful return.
 * On error (out of memory) the function releases the lock but delegates
 * the error reporting to the caller.
 */
extern JSBool
js_InitContextThreadAndLockGC(JSContext *cx);

/*
 * On entrance the GC lock must be held and it will be held on exit.
 */
extern void
js_ClearContextThread(JSContext *cx);

#endif /* JS_THREADSAFE */

typedef enum JSDestroyContextMode {
    JSDCM_NO_GC,
    JSDCM_MAYBE_GC,
    JSDCM_FORCE_GC,
    JSDCM_NEW_FAILED
} JSDestroyContextMode;

typedef enum JSRuntimeState {
    JSRTS_DOWN,
    JSRTS_LAUNCHING,
    JSRTS_UP,
    JSRTS_LANDING
} JSRuntimeState;

typedef struct JSPropertyTreeEntry {
    JSDHashEntryHdr     hdr;
    js::Shape           *child;
} JSPropertyTreeEntry;

typedef void
(* JSActivityCallback)(void *arg, JSBool active);

namespace js {

typedef js::Vector<JSCompartment *, 0, js::SystemAllocPolicy> CompartmentVector;

}

struct JSRuntime {
    /* Default compartment. */
    JSCompartment       *atomsCompartment;
#ifdef JS_THREADSAFE
    bool                atomsCompartmentIsLocked;
#endif

    /* List of compartments (protected by the GC lock). */
    js::CompartmentVector compartments;

    /* Runtime state, synchronized by the stateChange/gcLock condvar/lock. */
    JSRuntimeState      state;

    /* Context create/destroy callback. */
    JSContextCallback   cxCallback;

    /* Compartment create/destroy callback. */
    JSCompartmentCallback compartmentCallback;

    /*
     * Sets a callback that is run whenever the runtime goes idle - the
     * last active request ceases - and begins activity - when it was
     * idle and a request begins. Note: The callback is called under the
     * GC lock.
     */
    void setActivityCallback(JSActivityCallback cb, void *arg) {
        activityCallback = cb;
        activityCallbackArg = arg;
    }

    JSActivityCallback    activityCallback;
    void                 *activityCallbackArg;

    /*
     * Shape regenerated whenever a prototype implicated by an "add property"
     * property cache fill and induced trace guard has a readonly property or a
     * setter defined on it. This number proxies for the shapes of all objects
     * along the prototype chain of all objects in the runtime on which such an
     * add-property result has been cached/traced.
     *
     * See bug 492355 for more details.
     *
     * This comes early in JSRuntime to minimize the immediate format used by
     * trace-JITted code that reads it.
     */
    uint32              protoHazardShape;

    /* Garbage collector state, used by jsgc.c. */

    /*
     * Set of all GC chunks with at least one allocated thing. The
     * conservative GC uses it to quickly check if a possible GC thing points
     * into an allocated chunk.
     */
    js::GCChunkSet      gcChunkSet;

    /*
     * Doubly-linked lists of chunks from user and system compartments. The GC
     * allocates its arenas from the corresponding list and when all arenas
     * in the list head are taken, then the chunk is removed from the list.
     * During the GC when all arenas in a chunk become free, that chunk is
     * removed from the list and scheduled for release.
     */
    js::gc::Chunk       *gcSystemAvailableChunkListHead;
    js::gc::Chunk       *gcUserAvailableChunkListHead;

    /*
     * Singly-linked list of empty chunks and its length. We use the list not
     * to release empty chunks immediately so they can be used for future
     * allocations. This avoids very high overhead of chunk release/allocation.
     */
    js::gc::Chunk       *gcEmptyChunkListHead;
    size_t              gcEmptyChunkCount;

    js::RootedValueMap  gcRootsHash;
    js::GCLocks         gcLocksHash;
    jsrefcount          gcKeepAtoms;
    uint32              gcBytes;
    uint32              gcTriggerBytes;
    size_t              gcLastBytes;
    size_t              gcMaxBytes;
    size_t              gcMaxMallocBytes;
    uint32              gcEmptyArenaPoolLifespan;
    uint32              gcNumber;
    js::GCMarker        *gcMarkingTracer;
    bool                gcChunkAllocationSinceLastGC;
    int64               gcNextFullGCTime;
    int64               gcJitReleaseTime;
    JSGCMode            gcMode;
    volatile bool       gcIsNeeded;
    js::WeakMapBase     *gcWeakMapList;

    /* Pre-allocated space for the GC mark stacks. Pointer type ensures alignment. */
    void                *gcMarkStackObjs[js::OBJECT_MARK_STACK_SIZE / sizeof(void *)];
    void                *gcMarkStackRopes[js::ROPES_MARK_STACK_SIZE / sizeof(void *)];
    void                *gcMarkStackTypes[js::TYPE_MARK_STACK_SIZE / sizeof(void *)];
    void                *gcMarkStackXMLs[js::XML_MARK_STACK_SIZE / sizeof(void *)];
    void                *gcMarkStackLarges[js::LARGE_MARK_STACK_SIZE / sizeof(void *)];

    /*
     * Compartment that triggered GC. If more than one Compatment need GC,
     * gcTriggerCompartment is reset to NULL and a global GC is performed.
     */
    JSCompartment       *gcTriggerCompartment;

    /* Compartment that is currently involved in per-compartment GC */
    JSCompartment       *gcCurrentCompartment;

    /*
     * If this is non-NULL, all marked objects must belong to this compartment.
     * This is used to look for compartment bugs.
     */
    JSCompartment       *gcCheckCompartment;

    /*
     * We can pack these flags as only the GC thread writes to them. Atomic
     * updates to packed bytes are not guaranteed, so stores issued by one
     * thread may be lost due to unsynchronized read-modify-write cycles on
     * other threads.
     */
    bool                gcPoke;
    bool                gcMarkAndSweep;
    bool                gcRunning;
    bool                gcRegenShapes;

    /*
     * These options control the zealousness of the GC. The fundamental values
     * are gcNextScheduled and gcDebugCompartmentGC. At every allocation,
     * gcNextScheduled is decremented. When it reaches zero, we do either a
     * full or a compartmental GC, based on gcDebugCompartmentGC.
     *
     * At this point, if gcZeal_ >= 2 then gcNextScheduled is reset to the
     * value of gcZealFrequency. Otherwise, no additional GCs take place.
     *
     * You can control these values in several ways:
     *   - Pass the -Z flag to the shell (see the usage info for details)
     *   - Call gczeal() or schedulegc() from inside shell-executed JS code
     *     (see the help for details)
     *
     * Additionally, if gzZeal_ == 1 then we perform GCs in select places
     * (during MaybeGC and whenever a GC poke happens). This option is mainly
     * useful to embedders.
     */
#ifdef JS_GC_ZEAL
    int                 gcZeal_;
    int                 gcZealFrequency;
    int                 gcNextScheduled;
    bool                gcDebugCompartmentGC;

    int gcZeal() { return gcZeal_; }

    bool needZealousGC() {
        if (gcNextScheduled > 0 && --gcNextScheduled == 0) {
            if (gcZeal() >= 2)
                gcNextScheduled = gcZealFrequency;
            return true;
        }
        return false;
    }
#else
    int gcZeal() { return 0; }
    bool needZealousGC() { return false; }
#endif

    JSGCCallback        gcCallback;

  private:
    /*
     * Malloc counter to measure memory pressure for GC scheduling. It runs
     * from gcMaxMallocBytes down to zero.
     */
    volatile ptrdiff_t  gcMallocBytes;

  public:
    js::GCChunkAllocator    *gcChunkAllocator;

    void setCustomGCChunkAllocator(js::GCChunkAllocator *allocator) {
        JS_ASSERT(allocator);
        JS_ASSERT(state == JSRTS_DOWN);
        gcChunkAllocator = allocator;
    }

    /*
     * The trace operation and its data argument to trace embedding-specific
     * GC roots.
     */
    JSTraceDataOp       gcExtraRootsTraceOp;
    void                *gcExtraRootsData;

    /* Well-known numbers held for use by this runtime's contexts. */
    js::Value           NaNValue;
    js::Value           negativeInfinityValue;
    js::Value           positiveInfinityValue;

    JSAtom              *emptyString;

    /* List of active contexts sharing this runtime; protected by gcLock. */
    JSCList             contextList;

    /* Per runtime debug hooks -- see jsprvtd.h and jsdbgapi.h. */
    JSDebugHooks        globalDebugHooks;

    /* If true, new compartments are initially in debug mode. */
    bool                debugMode;

    /* Had an out-of-memory error which did not populate an exception. */
    JSBool              hadOutOfMemory;

#ifdef JS_TRACER
    /* True if any debug hooks not supported by the JIT are enabled. */
    bool debuggerInhibitsJIT() const {
        return (globalDebugHooks.interruptHook ||
                globalDebugHooks.callHook);
    }
#endif

    /*
     * Linked list of all js::Debugger objects. This may be accessed by the GC
     * thread, if any, or a thread that is in a request and holds gcLock.
     */
    JSCList             debuggerList;

    /* Client opaque pointers */
    void                *data;

#ifdef JS_THREADSAFE
    /* These combine to interlock the GC and new requests. */
    PRLock              *gcLock;
    PRCondVar           *gcDone;
    PRCondVar           *requestDone;
    uint32              requestCount;
    JSThread            *gcThread;

    js::GCHelperThread  gcHelperThread;

    /* Lock and owning thread pointer for JS_LOCK_RUNTIME. */
    PRLock              *rtLock;
#ifdef DEBUG
    void *              rtLockOwner;
#endif

    /* Used to synchronize down/up state change; protected by gcLock. */
    PRCondVar           *stateChange;

    /*
     * Mapping from NSPR thread identifiers to JSThreads.
     *
     * This map can be accessed by the GC thread; or by the thread that holds
     * gcLock, if GC is not running.
     */
    JSThread::Map       threads;
#endif /* JS_THREADSAFE */

    uint32              debuggerMutations;

    /*
     * Security callbacks set on the runtime are used by each context unless
     * an override is set on the context.
     */
    JSSecurityCallbacks *securityCallbacks;

    /* Structured data callbacks are runtime-wide. */
    const JSStructuredCloneCallbacks *structuredCloneCallbacks;

    /*
     * The propertyRemovals counter is incremented for every JSObject::clear,
     * and for each JSObject::remove method call that frees a slot in the given
     * object. See js_NativeGet and js_NativeSet in jsobj.cpp.
     */
    int32               propertyRemovals;

    /* Script filename table. */
    struct JSHashTable  *scriptFilenameTable;
#ifdef JS_THREADSAFE
    PRLock              *scriptFilenameTableLock;
#endif

    /* Number localization, used by jsnum.c */
    const char          *thousandsSeparator;
    const char          *decimalSeparator;
    const char          *numGrouping;

    /*
     * Weak references to lazily-created, well-known XML singletons.
     *
     * NB: Singleton objects must be carefully disconnected from the rest of
     * the object graph usually associated with a JSContext's global object,
     * including the set of standard class objects.  See jsxml.c for details.
     */
    JSObject            *anynameObject;
    JSObject            *functionNamespaceObject;

#ifdef JS_THREADSAFE
    /* Number of threads with active requests and unhandled interrupts. */
    volatile int32      interruptCounter;
#else
    js::ThreadData      threadData;

#define JS_THREAD_DATA(cx)      (&(cx)->runtime->threadData)
#endif

  private:
    JSPrincipals        *trustedPrincipals_;
  public:
    void setTrustedPrincipals(JSPrincipals *p) { trustedPrincipals_ = p; }
    JSPrincipals *trustedPrincipals() const { return trustedPrincipals_; }

    /*
     * Object shape (property cache structural type) identifier generator.
     *
     * Type 0 stands for the empty scope, and must not be regenerated due to
     * uint32 wrap-around. Since js_GenerateShape (in jsinterp.cpp) uses
     * atomic pre-increment, the initial value for the first typed non-empty
     * scope will be 1.
     *
     * If this counter overflows into SHAPE_OVERFLOW_BIT (in jsinterp.h), the
     * cache is disabled, to avoid aliasing two different types. It stays
     * disabled until a triggered GC at some later moment compresses live
     * types, minimizing rt->shapeGen in the process.
     */
    volatile uint32     shapeGen;

    /* Literal table maintained by jsatom.c functions. */
    JSAtomState         atomState;

    JSWrapObjectCallback wrapObjectCallback;
    JSPreWrapCallback    preWrapObjectCallback;

    /*
     * To ensure that cx->malloc does not cause a GC, we set this flag during
     * OOM reporting (in js_ReportOutOfMemory). If a GC is requested while
     * reporting the OOM, we ignore it.
     */
    int32               inOOMReport;

#if defined(MOZ_GCTIMER) || defined(JSGC_TESTPILOT)
    struct GCData {
        /*
         * Timestamp of the first GCTimer -- application runtime is determined
         * relative to this value.
         */
        uint64      firstEnter;
        bool        firstEnterValid;

        void setFirstEnter(uint64 v) {
            JS_ASSERT(!firstEnterValid);
            firstEnter = v;
            firstEnterValid = true;
        }

#ifdef JSGC_TESTPILOT
        bool        infoEnabled;

        bool isTimerEnabled() {
            return infoEnabled;
        }

        /*
         * Circular buffer with GC data.
         * count may grow >= INFO_LIMIT, which would indicate data loss.
         */
        static const size_t INFO_LIMIT = 64;
        JSGCInfo    info[INFO_LIMIT];
        size_t      start;
        size_t      count;
#else /* defined(MOZ_GCTIMER) */
        bool isTimerEnabled() {
            return true;
        }
#endif
    } gcData;
#endif

    JSRuntime();
    ~JSRuntime();

    bool init(uint32 maxbytes);

    void setGCLastBytes(size_t lastBytes, JSGCInvocationKind gckind);
    void reduceGCTriggerBytes(uint32 amount);

    /*
     * Call the system malloc while checking for GC memory pressure and
     * reporting OOM error when cx is not null. We will not GC from here.
     */
    void* malloc_(size_t bytes, JSContext *cx = NULL) {
        updateMallocCounter(bytes);
        void *p = ::js_malloc(bytes);
        return JS_LIKELY(!!p) ? p : onOutOfMemory(NULL, bytes, cx);
    }

    /*
     * Call the system calloc while checking for GC memory pressure and
     * reporting OOM error when cx is not null. We will not GC from here.
     */
    void* calloc_(size_t bytes, JSContext *cx = NULL) {
        updateMallocCounter(bytes);
        void *p = ::js_calloc(bytes);
        return JS_LIKELY(!!p) ? p : onOutOfMemory(reinterpret_cast<void *>(1), bytes, cx);
    }

    void* realloc_(void* p, size_t oldBytes, size_t newBytes, JSContext *cx = NULL) {
        JS_ASSERT(oldBytes < newBytes);
        updateMallocCounter(newBytes - oldBytes);
        void *p2 = ::js_realloc(p, newBytes);
        return JS_LIKELY(!!p2) ? p2 : onOutOfMemory(p, newBytes, cx);
    }

    void* realloc_(void* p, size_t bytes, JSContext *cx = NULL) {
        /*
         * For compatibility we do not account for realloc that increases
         * previously allocated memory.
         */
        if (!p)
            updateMallocCounter(bytes);
        void *p2 = ::js_realloc(p, bytes);
        return JS_LIKELY(!!p2) ? p2 : onOutOfMemory(p, bytes, cx);
    }

    inline void free_(void* p) {
        /* FIXME: Making this free in the background is buggy. Can it work? */
        js::Foreground::free_(p);
    }

    JS_DECLARE_NEW_METHODS(malloc_, JS_ALWAYS_INLINE)
    JS_DECLARE_DELETE_METHODS(free_, JS_ALWAYS_INLINE)

    bool isGCMallocLimitReached() const { return gcMallocBytes <= 0; }

    void resetGCMallocBytes() { gcMallocBytes = ptrdiff_t(gcMaxMallocBytes); }

    void setGCMaxMallocBytes(size_t value) {
        /*
         * For compatibility treat any value that exceeds PTRDIFF_T_MAX to
         * mean that value.
         */
        gcMaxMallocBytes = (ptrdiff_t(value) >= 0) ? value : size_t(-1) >> 1;
        resetGCMallocBytes();
    }

    /*
     * Call this after allocating memory held by GC things, to update memory
     * pressure counters or report the OOM error if necessary. If oomError and
     * cx is not null the function also reports OOM error.
     *
     * The function must be called outside the GC lock and in case of OOM error
     * the caller must ensure that no deadlock possible during OOM reporting.
     */
    void updateMallocCounter(size_t nbytes) {
        /* We tolerate any thread races when updating gcMallocBytes. */
        ptrdiff_t newCount = gcMallocBytes - ptrdiff_t(nbytes);
        gcMallocBytes = newCount;
        if (JS_UNLIKELY(newCount <= 0))
            onTooMuchMalloc();
    }

    /*
     * The function must be called outside the GC lock.
     */
    JS_FRIEND_API(void) onTooMuchMalloc();

    /*
     * This should be called after system malloc/realloc returns NULL to try
     * to recove some memory or to report an error. Failures in malloc and
     * calloc are signaled by p == null and p == reinterpret_cast<void *>(1).
     * Other values of p mean a realloc failure.
     *
     * The function must be called outside the GC lock.
     */
    JS_FRIEND_API(void *) onOutOfMemory(void *p, size_t nbytes, JSContext *cx);
};

/* Common macros to access thread-local caches in JSThread or JSRuntime. */
#define JS_PROPERTY_CACHE(cx)   (JS_THREAD_DATA(cx)->propertyCache)

#define JS_KEEP_ATOMS(rt)   JS_ATOMIC_INCREMENT(&(rt)->gcKeepAtoms);
#define JS_UNKEEP_ATOMS(rt) JS_ATOMIC_DECREMENT(&(rt)->gcKeepAtoms);

#ifdef JS_ARGUMENT_FORMATTER_DEFINED
/*
 * Linked list mapping format strings for JS_{Convert,Push}Arguments{,VA} to
 * formatter functions.  Elements are sorted in non-increasing format string
 * length order.
 */
struct JSArgumentFormatMap {
    const char          *format;
    size_t              length;
    JSArgumentFormatter formatter;
    JSArgumentFormatMap *next;
};
#endif

extern const JSDebugHooks js_NullDebugHooks;  /* defined in jsdbgapi.cpp */

namespace js {

class AutoGCRooter;
struct AutoResolving;

static inline bool
OptionsHasXML(uint32 options)
{
    return !!(options & JSOPTION_XML);
}

static inline bool
OptionsSameVersionFlags(uint32 self, uint32 other)
{
    static const uint32 mask = JSOPTION_XML;
    return !((self & mask) ^ (other & mask));
}

/*
 * Flags accompany script version data so that a) dynamically created scripts
 * can inherit their caller's compile-time properties and b) scripts can be
 * appropriately compared in the eval cache across global option changes. An
 * example of the latter is enabling the top-level-anonymous-function-is-error
 * option: subsequent evals of the same, previously-valid script text may have
 * become invalid.
 */
namespace VersionFlags {
static const uintN MASK         = 0x0FFF; /* see JSVersion in jspubtd.h */
static const uintN HAS_XML      = 0x1000; /* flag induced by XML option */
static const uintN FULL_MASK    = 0x3FFF;
}

static inline JSVersion
VersionNumber(JSVersion version)
{
    return JSVersion(uint32(version) & VersionFlags::MASK);
}

static inline bool
VersionHasXML(JSVersion version)
{
    return !!(version & VersionFlags::HAS_XML);
}

/* @warning This is a distinct condition from having the XML flag set. */
static inline bool
VersionShouldParseXML(JSVersion version)
{
    return VersionHasXML(version) || VersionNumber(version) >= JSVERSION_1_6;
}

static inline void
VersionSetXML(JSVersion *version, bool enable)
{
    if (enable)
        *version = JSVersion(uint32(*version) | VersionFlags::HAS_XML);
    else
        *version = JSVersion(uint32(*version) & ~VersionFlags::HAS_XML);
}

static inline JSVersion
VersionExtractFlags(JSVersion version)
{
    return JSVersion(uint32(version) & ~VersionFlags::MASK);
}

static inline void
VersionCopyFlags(JSVersion *version, JSVersion from)
{
    *version = JSVersion(VersionNumber(*version) | VersionExtractFlags(from));
}

static inline bool
VersionHasFlags(JSVersion version)
{
    return !!VersionExtractFlags(version);
}

static inline uintN
VersionFlagsToOptions(JSVersion version)
{
    uintN copts = VersionHasXML(version) ? JSOPTION_XML : 0;
    JS_ASSERT((copts & JSCOMPILEOPTION_MASK) == copts);
    return copts;
}

static inline JSVersion
OptionFlagsToVersion(uintN options, JSVersion version)
{
    VersionSetXML(&version, OptionsHasXML(options));
    return version;
}

static inline bool
VersionIsKnown(JSVersion version)
{
    return VersionNumber(version) != JSVERSION_UNKNOWN;
}

typedef HashSet<JSObject *,
                DefaultHasher<JSObject *>,
                SystemAllocPolicy> BusyArraysSet;

} /* namespace js */

struct JSContext
{
    explicit JSContext(JSRuntime *rt);
    JSContext *thisDuringConstruction() { return this; }
    ~JSContext();

    /* JSRuntime contextList linkage. */
    JSCList             link;

  private:
    /* See JSContext::findVersion. */
    JSVersion           defaultVersion;      /* script compilation version */
    JSVersion           versionOverride;     /* supercedes defaultVersion when valid */
    bool                hasVersionOverride;

    /* Exception state -- the exception member is a GC root by definition. */
    JSBool              throwing;           /* is there a pending exception? */
    js::Value           exception;          /* most-recently-thrown exception */

    /* Per-context run options. */
    uintN               runOptions;            /* see jsapi.h for JSOPTION_* */

  public:
    /* Locale specific callbacks for string conversion. */
    JSLocaleCallbacks   *localeCallbacks;

    js::AutoResolving   *resolvingList;

    /*
     * True if generating an error, to prevent runaway recursion.
     * NB: generatingError packs with throwing below.
     */
    JSPackedBool        generatingError;

    /* Limit pointer for checking native stack consumption during recursion. */
    jsuword             stackLimit;

    /* Data shared by threads in an address space. */
    JSRuntime *const    runtime;

    /* GC heap compartment. */
    JSCompartment       *compartment;

    inline void setCompartment(JSCompartment *compartment);

    /* Current execution stack. */
    js::ContextStack    stack;

    /* ContextStack convenience functions */
    bool hasfp() const                { return stack.hasfp(); }
    js::StackFrame* fp() const        { return stack.fp(); }
    js::StackFrame* maybefp() const   { return stack.maybefp(); }
    js::FrameRegs& regs() const       { return stack.regs(); }
    js::FrameRegs* maybeRegs() const  { return stack.maybeRegs(); }

    /* Set cx->compartment based on the current scope chain. */
    void resetCompartment();

    /* Wrap cx->exception for the current compartment. */
    void wrapPendingException();

    /* Temporary arena pool used while compiling and decompiling. */
    JSArenaPool         tempPool;

  private:
    /* Lazily initialized pool of maps used during parse/emit. */
    js::ParseMapPool    *parseMapPool_;

  public:
    /* Temporary arena pool used while evaluate regular expressions. */
    JSArenaPool         regExpPool;

    /* Top-level object and pointer to top stack frame's scope chain. */
    JSObject            *globalObject;

    /* State for object and array toSource conversion. */
    JSSharpObjectMap    sharpObjectMap;
    js::BusyArraysSet   busyArrays;

    /* Argument formatter support for JS_{Convert,Push}Arguments{,VA}. */
    JSArgumentFormatMap *argumentFormatMap;

    /* Last message string and log file for debugging. */
    char                *lastMessage;

    /* Per-context optional error reporter. */
    JSErrorReporter     errorReporter;

    /* Branch callback. */
    JSOperationCallback operationCallback;

    /* Client opaque pointers. */
    void                *data;
    void                *data2;

    inline js::RegExpStatics *regExpStatics();

  public:
    js::ParseMapPool &parseMapPool() {
        JS_ASSERT(parseMapPool_);
        return *parseMapPool_;
    }

    inline bool ensureParseMapPool();

    /*
     * The default script compilation version can be set iff there is no code running.
     * This typically occurs via the JSAPI right after a context is constructed.
     */
    bool canSetDefaultVersion() const {
        return !stack.hasfp() && !hasVersionOverride;
    }

    /* Force a version for future script compilation. */
    void overrideVersion(JSVersion newVersion) {
        JS_ASSERT(!canSetDefaultVersion());
        versionOverride = newVersion;
        hasVersionOverride = true;
    }

    /* Set the default script compilation version. */
    void setDefaultVersion(JSVersion version) {
        defaultVersion = version;
    }

    void clearVersionOverride() { hasVersionOverride = false; }
    JSVersion getDefaultVersion() const { return defaultVersion; }
    bool isVersionOverridden() const { return hasVersionOverride; }

    JSVersion getVersionOverride() const {
        JS_ASSERT(isVersionOverridden());
        return versionOverride;
    }

    /*
     * Set the default version if possible; otherwise, force the version.
     * Return whether an override occurred.
     */
    bool maybeOverrideVersion(JSVersion newVersion) {
        if (canSetDefaultVersion()) {
            setDefaultVersion(newVersion);
            return false;
        }
        overrideVersion(newVersion);
        return true;
    }

    /*
     * If there is no code on the stack, turn the override version into the
     * default version.
     */
    void maybeMigrateVersionOverride() {
        JS_ASSERT(stack.empty());
        if (JS_UNLIKELY(isVersionOverridden())) {
            defaultVersion = versionOverride;
            clearVersionOverride();
        }
    }

    /*
     * Return:
     * - The override version, if there is an override version.
     * - The newest scripted frame's version, if there is such a frame.
     * - The default verion.
     *
     * Note: if this ever shows up in a profile, just add caching!
     */
    JSVersion findVersion() const {
        if (hasVersionOverride)
            return versionOverride;

        if (stack.hasfp()) {
            /* There may be a scripted function somewhere on the stack! */
            js::StackFrame *f = fp();
            while (f && !f->isScriptFrame())
                f = f->prev();
            if (f)
                return f->script()->getVersion();
        }

        return defaultVersion;
    }

    void setRunOptions(uintN ropts) {
        JS_ASSERT((ropts & JSRUNOPTION_MASK) == ropts);
        runOptions = ropts;
    }

    /* Note: may override the version. */
    void setCompileOptions(uintN newcopts) {
        JS_ASSERT((newcopts & JSCOMPILEOPTION_MASK) == newcopts);
        if (JS_LIKELY(getCompileOptions() == newcopts))
            return;
        JSVersion version = findVersion();
        JSVersion newVersion = js::OptionFlagsToVersion(newcopts, version);
        maybeOverrideVersion(newVersion);
    }

    uintN getRunOptions() const { return runOptions; }
    uintN getCompileOptions() const { return js::VersionFlagsToOptions(findVersion()); }
    uintN allOptions() const { return getRunOptions() | getCompileOptions(); }

    bool hasRunOption(uintN ropt) const {
        JS_ASSERT((ropt & JSRUNOPTION_MASK) == ropt);
        return !!(runOptions & ropt);
    }

    bool hasStrictOption() const { return hasRunOption(JSOPTION_STRICT); }
    bool hasWErrorOption() const { return hasRunOption(JSOPTION_WERROR); }
    bool hasAtLineOption() const { return hasRunOption(JSOPTION_ATLINE); }

#ifdef JS_THREADSAFE
  private:
    JSThread            *thread_;
  public:
    JSThread *thread() const { return thread_; }

    void setThread(JSThread *thread);
    static const size_t threadOffset() { return offsetof(JSContext, thread_); }

    unsigned            outstandingRequests;/* number of JS_BeginRequest calls
                                               without the corresponding
                                               JS_EndRequest. */
    JSCList             threadLinks;        /* JSThread contextList linkage */
#endif

    /* Stack of thread-stack-allocated GC roots. */
    js::AutoGCRooter   *autoGCRooters;

    /* Debug hooks associated with the current context. */
    const JSDebugHooks  *debugHooks;

    /* Security callbacks that override any defined on the runtime. */
    JSSecurityCallbacks *securityCallbacks;

    /* Stored here to avoid passing it around as a parameter. */
    uintN               resolveFlags;

    /* Random number generator state, used by jsmath.cpp. */
    int64               rngSeed;

    /* Location to stash the iteration value between JSOP_MOREITER and JSOP_ITERNEXT. */
    js::Value           iterValue;

#ifdef JS_TRACER
    /*
     * True if traces may be executed. Invariant: The value of traceJitenabled
     * is always equal to the expression in updateJITEnabled below.
     *
     * This flag and the fields accessed by updateJITEnabled are written only
     * in runtime->gcLock, to avoid race conditions that would leave the wrong
     * value in traceJitEnabled. (But the interpreter reads this without
     * locking. That can race against another thread setting debug hooks, but
     * we always read cx->debugHooks without locking anyway.)
     */
    bool                 traceJitEnabled;
#endif

#ifdef JS_METHODJIT
    bool                 methodJitEnabled;
    bool                 profilingEnabled;

    inline js::mjit::JaegerCompartment *jaegerCompartment();
#endif

    bool                 inferenceEnabled;

    bool typeInferenceEnabled() { return inferenceEnabled; }

    /* Caller must be holding runtime->gcLock. */
    void updateJITEnabled();

#ifdef MOZ_TRACE_JSCALLS
    /* Function entry/exit debugging callback. */
    JSFunctionCallback    functionCallback;

    void doFunctionCallback(const JSFunction *fun,
                            const JSScript *scr,
                            int entering) const
    {
        if (functionCallback)
            functionCallback(fun, scr, this, entering);
    }
#endif

    DSTOffsetCache dstOffsetCache;

    /* List of currently active non-escaping enumerators (for-in). */
    JSObject *enumerators;

  private:
    /*
     * To go from a live generator frame (on the stack) to its generator object
     * (see comment js_FloatingFrameIfGenerator), we maintain a stack of active
     * generators, pushing and popping when entering and leaving generator
     * frames, respectively.
     */
    js::Vector<JSGenerator *, 2, js::SystemAllocPolicy> genStack;

  public:
    /* Return the generator object for the given generator frame. */
    JSGenerator *generatorFor(js::StackFrame *fp) const;

    /* Early OOM-check. */
    inline bool ensureGeneratorStackSpace();

    bool enterGenerator(JSGenerator *gen) {
        return genStack.append(gen);
    }

    void leaveGenerator(JSGenerator *gen) {
        JS_ASSERT(genStack.back() == gen);
        genStack.popBack();
    }

#ifdef JS_THREADSAFE
    /*
     * When non-null JSContext::free_ delegates the job to the background
     * thread.
     */
    js::GCHelperThread *gcBackgroundFree;
#endif

    inline void* malloc_(size_t bytes) {
        return runtime->malloc_(bytes, this);
    }

    inline void* mallocNoReport(size_t bytes) {
        JS_ASSERT(bytes != 0);
        return runtime->malloc_(bytes, NULL);
    }

    inline void* calloc_(size_t bytes) {
        JS_ASSERT(bytes != 0);
        return runtime->calloc_(bytes, this);
    }

    inline void* realloc_(void* p, size_t bytes) {
        return runtime->realloc_(p, bytes, this);
    }

    inline void* realloc_(void* p, size_t oldBytes, size_t newBytes) {
        return runtime->realloc_(p, oldBytes, newBytes, this);
    }

    inline void free_(void* p) {
#ifdef JS_THREADSAFE
        if (gcBackgroundFree) {
            gcBackgroundFree->freeLater(p);
            return;
        }
#endif
        runtime->free_(p);
    }

    JS_DECLARE_NEW_METHODS(malloc_, inline)
    JS_DECLARE_DELETE_METHODS(free_, inline)

    void purge();

#ifdef DEBUG
    void assertValidStackDepth(uintN depth) {
        JS_ASSERT(0 <= regs().sp - fp()->base());
        JS_ASSERT(depth <= uintptr_t(regs().sp - fp()->base()));
    }
#else
    void assertValidStackDepth(uintN /*depth*/) {}
#endif

    bool isExceptionPending() {
        return throwing;
    }

    js::Value getPendingException() {
        JS_ASSERT(throwing);
        return exception;
    }

    void setPendingException(js::Value v);

    void clearPendingException() {
        this->throwing = false;
        this->exception.setUndefined();
    }

    /*
     * Count of currently active compilations.
     * When there are compilations active for the context, the GC must not
     * purge the ParseMapPool.
     */
    uintN activeCompilations;

#ifdef DEBUG
    /*
     * Controls whether a quadratic-complexity assertion is performed during
     * stack iteration, defaults to true.
     */
    bool stackIterAssertionEnabled;
#endif

    /*
     * See JS_SetTrustedPrincipals in jsapi.h.
     * Note: !cx->compartment is treated as trusted.
     */
    bool runningWithTrustedPrincipals() const;

    static inline JSContext *fromLinkField(JSCList *link) {
        JS_ASSERT(link);
        return reinterpret_cast<JSContext *>(uintptr_t(link) - offsetof(JSContext, link));
    }

#ifdef JS_THREADSAFE
    static inline JSContext *fromThreadLinks(JSCList *link) {
        JS_ASSERT(link);
        return reinterpret_cast<JSContext *>(uintptr_t(link) - offsetof(JSContext, threadLinks));
    }
#endif

  private:
    /*
     * The allocation code calls the function to indicate either OOM failure
     * when p is null or that a memory pressure counter has reached some
     * threshold when p is not null. The function takes the pointer and not
     * a boolean flag to minimize the amount of code in its inlined callers.
     */
    JS_FRIEND_API(void) checkMallocGCPressure(void *p);
}; /* struct JSContext */

namespace js {

#ifdef JS_THREADSAFE
# define JS_THREAD_ID(cx)       ((cx)->thread() ? (cx)->thread()->id : 0)
#endif

#if defined JS_THREADSAFE && defined DEBUG

class AutoCheckRequestDepth {
    JSContext *cx;
  public:
    AutoCheckRequestDepth(JSContext *cx) : cx(cx) { cx->thread()->checkRequestDepth++; }

    ~AutoCheckRequestDepth() {
        JS_ASSERT(cx->thread()->checkRequestDepth != 0);
        cx->thread()->checkRequestDepth--;
    }
};

# define CHECK_REQUEST(cx)                                                    \
    JS_ASSERT((cx)->thread());                                                \
    JS_ASSERT((cx)->thread()->data.requestDepth || (cx)->thread() == (cx)->runtime->gcThread); \
    AutoCheckRequestDepth _autoCheckRequestDepth(cx);

#else
# define CHECK_REQUEST(cx)          ((void) 0)
# define CHECK_REQUEST_THREAD(cx)   ((void) 0)
#endif

static inline JSAtom **
FrameAtomBase(JSContext *cx, js::StackFrame *fp)
{
    return fp->hasImacropc()
           ? cx->runtime->atomState.commonAtomsStart()
           : fp->script()->atomMap.vector;
}

struct AutoResolving {
  public:
    enum Kind {
        LOOKUP,
        WATCH
    };

    AutoResolving(JSContext *cx, JSObject *obj, jsid id, Kind kind = LOOKUP
                  JS_GUARD_OBJECT_NOTIFIER_PARAM)
      : context(cx), object(obj), id(id), kind(kind), link(cx->resolvingList)
    {
        JS_GUARD_OBJECT_NOTIFIER_INIT;
        JS_ASSERT(obj);
        cx->resolvingList = this;
    }

    ~AutoResolving() {
        JS_ASSERT(context->resolvingList == this);
        context->resolvingList = link;
    }

    bool alreadyStarted() const {
        return link && alreadyStartedSlow();
    }

  private:
    bool alreadyStartedSlow() const;

    JSContext           *const context;
    JSObject            *const object;
    jsid                const id;
    Kind                const kind;
    AutoResolving       *const link;
    JS_DECL_USE_GUARD_OBJECT_NOTIFIER
};

class AutoGCRooter {
  public:
    AutoGCRooter(JSContext *cx, ptrdiff_t tag)
      : down(cx->autoGCRooters), tag(tag), context(cx)
    {
        JS_ASSERT(this != cx->autoGCRooters);
        CHECK_REQUEST(cx);
        cx->autoGCRooters = this;
    }

    ~AutoGCRooter() {
        JS_ASSERT(this == context->autoGCRooters);
        CHECK_REQUEST(context);
        context->autoGCRooters = down;
    }

    /* Implemented in jsgc.cpp. */
    inline void trace(JSTracer *trc);

#ifdef __GNUC__
# pragma GCC visibility push(default)
#endif
    friend JS_FRIEND_API(void) MarkContext(JSTracer *trc, JSContext *acx);
    friend void MarkRuntime(JSTracer *trc);
#ifdef __GNUC__
# pragma GCC visibility pop
#endif

  protected:
    AutoGCRooter * const down;

    /*
     * Discriminates actual subclass of this being used.  If non-negative, the
     * subclass roots an array of values of the length stored in this field.
     * If negative, meaning is indicated by the corresponding value in the enum
     * below.  Any other negative value indicates some deeper problem such as
     * memory corruption.
     */
    ptrdiff_t tag;

    JSContext * const context;

    enum {
        JSVAL =        -1, /* js::AutoValueRooter */
        SHAPE =        -2, /* js::AutoShapeRooter */
        PARSER =       -3, /* js::Parser */
        SCRIPT =       -4, /* js::AutoScriptRooter */
        ENUMERATOR =   -5, /* js::AutoEnumStateRooter */
        IDARRAY =      -6, /* js::AutoIdArray */
        DESCRIPTORS =  -7, /* js::AutoPropDescArrayRooter */
        NAMESPACES =   -8, /* js::AutoNamespaceArray */
        XML =          -9, /* js::AutoXMLRooter */
        OBJECT =      -10, /* js::AutoObjectRooter */
        ID =          -11, /* js::AutoIdRooter */
        VALVECTOR =   -12, /* js::AutoValueVector */
        DESCRIPTOR =  -13, /* js::AutoPropertyDescriptorRooter */
        STRING =      -14, /* js::AutoStringRooter */
        IDVECTOR =    -15, /* js::AutoIdVector */
        BINDINGS =    -16, /* js::Bindings */
        SHAPEVECTOR = -17, /* js::AutoShapeVector */
<<<<<<< HEAD
        TYPE =        -18, /* js::types::AutoTypeRooter */
        VALARRAY =    -19  /* js::AutoValueArrayRooter */
=======
        OBJVECTOR =   -18  /* js::AutoObjectVector */
>>>>>>> 7995ca5f
    };

    private:
    /* No copy or assignment semantics. */
    AutoGCRooter(AutoGCRooter &ida);
    void operator=(AutoGCRooter &ida);
};

/* FIXME(bug 332648): Move this into a public header. */
class AutoValueRooter : private AutoGCRooter
{
  public:
    explicit AutoValueRooter(JSContext *cx
                             JS_GUARD_OBJECT_NOTIFIER_PARAM)
      : AutoGCRooter(cx, JSVAL), val(js::NullValue())
    {
        JS_GUARD_OBJECT_NOTIFIER_INIT;
    }

    AutoValueRooter(JSContext *cx, const Value &v
                    JS_GUARD_OBJECT_NOTIFIER_PARAM)
      : AutoGCRooter(cx, JSVAL), val(v)
    {
        JS_GUARD_OBJECT_NOTIFIER_INIT;
    }

    AutoValueRooter(JSContext *cx, jsval v
                    JS_GUARD_OBJECT_NOTIFIER_PARAM)
      : AutoGCRooter(cx, JSVAL), val(js::Valueify(v))
    {
        JS_GUARD_OBJECT_NOTIFIER_INIT;
    }

    /*
     * If you are looking for Object* overloads, use AutoObjectRooter instead;
     * rooting Object*s as a js::Value requires discerning whether or not it is
     * a function object. Also, AutoObjectRooter is smaller.
     */

    void set(Value v) {
        JS_ASSERT(tag == JSVAL);
        val = v;
    }

    void set(jsval v) {
        JS_ASSERT(tag == JSVAL);
        val = js::Valueify(v);
    }

    const Value &value() const {
        JS_ASSERT(tag == JSVAL);
        return val;
    }

    Value *addr() {
        JS_ASSERT(tag == JSVAL);
        return &val;
    }

    const jsval &jsval_value() const {
        JS_ASSERT(tag == JSVAL);
        return Jsvalify(val);
    }

    jsval *jsval_addr() {
        JS_ASSERT(tag == JSVAL);
        return Jsvalify(&val);
    }

    friend void AutoGCRooter::trace(JSTracer *trc);
    friend void MarkRuntime(JSTracer *trc);

  private:
    Value val;
    JS_DECL_USE_GUARD_OBJECT_NOTIFIER
};

class AutoObjectRooter : private AutoGCRooter {
  public:
    AutoObjectRooter(JSContext *cx, JSObject *obj = NULL
                     JS_GUARD_OBJECT_NOTIFIER_PARAM)
      : AutoGCRooter(cx, OBJECT), obj(obj)
    {
        JS_GUARD_OBJECT_NOTIFIER_INIT;
    }

    void setObject(JSObject *obj) {
        this->obj = obj;
    }

    JSObject * object() const {
        return obj;
    }

    JSObject ** addr() {
        return &obj;
    }

    friend void AutoGCRooter::trace(JSTracer *trc);
    friend void MarkRuntime(JSTracer *trc);

  private:
    JSObject *obj;
    JS_DECL_USE_GUARD_OBJECT_NOTIFIER
};

class AutoStringRooter : private AutoGCRooter {
  public:
    AutoStringRooter(JSContext *cx, JSString *str = NULL
                     JS_GUARD_OBJECT_NOTIFIER_PARAM)
      : AutoGCRooter(cx, STRING), str(str)
    {
        JS_GUARD_OBJECT_NOTIFIER_INIT;
    }

    void setString(JSString *str) {
        this->str = str;
    }

    JSString * string() const {
        return str;
    }

    JSString ** addr() {
        return &str;
    }

    friend void AutoGCRooter::trace(JSTracer *trc);

  private:
    JSString *str;
    JS_DECL_USE_GUARD_OBJECT_NOTIFIER
};

class AutoArrayRooter : private AutoGCRooter {
  public:
    AutoArrayRooter(JSContext *cx, size_t len, Value *vec
                    JS_GUARD_OBJECT_NOTIFIER_PARAM)
      : AutoGCRooter(cx, len), array(vec)
    {
        JS_GUARD_OBJECT_NOTIFIER_INIT;
        JS_ASSERT(tag >= 0);
    }

    AutoArrayRooter(JSContext *cx, size_t len, jsval *vec
                    JS_GUARD_OBJECT_NOTIFIER_PARAM)
      : AutoGCRooter(cx, len), array(Valueify(vec))
    {
        JS_GUARD_OBJECT_NOTIFIER_INIT;
        JS_ASSERT(tag >= 0);
    }

    void changeLength(size_t newLength) {
        tag = ptrdiff_t(newLength);
        JS_ASSERT(tag >= 0);
    }

    void changeArray(Value *newArray, size_t newLength) {
        changeLength(newLength);
        array = newArray;
    }

    Value *array;

    friend void AutoGCRooter::trace(JSTracer *trc);

  private:
    JS_DECL_USE_GUARD_OBJECT_NOTIFIER
};

class AutoShapeRooter : private AutoGCRooter {
  public:
    AutoShapeRooter(JSContext *cx, const js::Shape *shape
                    JS_GUARD_OBJECT_NOTIFIER_PARAM)
      : AutoGCRooter(cx, SHAPE), shape(shape)
    {
        JS_GUARD_OBJECT_NOTIFIER_INIT;
    }

    friend void AutoGCRooter::trace(JSTracer *trc);
    friend void MarkRuntime(JSTracer *trc);

  private:
    const js::Shape * const shape;
    JS_DECL_USE_GUARD_OBJECT_NOTIFIER
};

class AutoScriptRooter : private AutoGCRooter {
  public:
    AutoScriptRooter(JSContext *cx, JSScript *script
                     JS_GUARD_OBJECT_NOTIFIER_PARAM)
      : AutoGCRooter(cx, SCRIPT), script(script)
    {
        JS_GUARD_OBJECT_NOTIFIER_INIT;
    }

    void setScript(JSScript *script) {
        this->script = script;
    }

    friend void AutoGCRooter::trace(JSTracer *trc);

  private:
    JSScript *script;
    JS_DECL_USE_GUARD_OBJECT_NOTIFIER
};

class AutoIdRooter : private AutoGCRooter
{
  public:
    explicit AutoIdRooter(JSContext *cx, jsid id = INT_TO_JSID(0)
                          JS_GUARD_OBJECT_NOTIFIER_PARAM)
      : AutoGCRooter(cx, ID), id_(id)
    {
        JS_GUARD_OBJECT_NOTIFIER_INIT;
    }

    jsid id() {
        return id_;
    }

    jsid * addr() {
        return &id_;
    }

    friend void AutoGCRooter::trace(JSTracer *trc);
    friend void MarkRuntime(JSTracer *trc);

  private:
    jsid id_;
    JS_DECL_USE_GUARD_OBJECT_NOTIFIER
};

class AutoIdArray : private AutoGCRooter {
  public:
    AutoIdArray(JSContext *cx, JSIdArray *ida JS_GUARD_OBJECT_NOTIFIER_PARAM)
      : AutoGCRooter(cx, IDARRAY), idArray(ida)
    {
        JS_GUARD_OBJECT_NOTIFIER_INIT;
    }
    ~AutoIdArray() {
        if (idArray)
            JS_DestroyIdArray(context, idArray);
    }
    bool operator!() {
        return idArray == NULL;
    }
    jsid operator[](size_t i) const {
        JS_ASSERT(idArray);
        JS_ASSERT(i < size_t(idArray->length));
        return idArray->vector[i];
    }
    size_t length() const {
         return idArray->length;
    }

    friend void AutoGCRooter::trace(JSTracer *trc);

    JSIdArray *steal() {
        JSIdArray *copy = idArray;
        idArray = NULL;
        return copy;
    }

  protected:
    inline void trace(JSTracer *trc);

  private:
    JSIdArray * idArray;
    JS_DECL_USE_GUARD_OBJECT_NOTIFIER

    /* No copy or assignment semantics. */
    AutoIdArray(AutoIdArray &ida);
    void operator=(AutoIdArray &ida);
};

/* The auto-root for enumeration object and its state. */
class AutoEnumStateRooter : private AutoGCRooter
{
  public:
    AutoEnumStateRooter(JSContext *cx, JSObject *obj
                        JS_GUARD_OBJECT_NOTIFIER_PARAM)
      : AutoGCRooter(cx, ENUMERATOR), obj(obj), stateValue()
    {
        JS_GUARD_OBJECT_NOTIFIER_INIT;
        JS_ASSERT(obj);
    }

    ~AutoEnumStateRooter() {
        if (!stateValue.isNull()) {
            DebugOnly<JSBool> ok =
                obj->enumerate(context, JSENUMERATE_DESTROY, &stateValue, 0);
            JS_ASSERT(ok);
        }
    }

    friend void AutoGCRooter::trace(JSTracer *trc);

    const Value &state() const { return stateValue; }
    Value *addr() { return &stateValue; }

  protected:
    void trace(JSTracer *trc);

    JSObject * const obj;

  private:
    Value stateValue;
    JS_DECL_USE_GUARD_OBJECT_NOTIFIER
};

#ifdef JS_HAS_XML_SUPPORT
class AutoXMLRooter : private AutoGCRooter {
  public:
    AutoXMLRooter(JSContext *cx, JSXML *xml
                  JS_GUARD_OBJECT_NOTIFIER_PARAM)
      : AutoGCRooter(cx, XML), xml(xml)
    {
        JS_GUARD_OBJECT_NOTIFIER_INIT;
        JS_ASSERT(xml);
    }

    friend void AutoGCRooter::trace(JSTracer *trc);
    friend void MarkRuntime(JSTracer *trc);

  private:
    JSXML * const xml;
    JS_DECL_USE_GUARD_OBJECT_NOTIFIER
};
#endif /* JS_HAS_XML_SUPPORT */

class AutoBindingsRooter : private AutoGCRooter {
  public:
    AutoBindingsRooter(JSContext *cx, Bindings &bindings
                       JS_GUARD_OBJECT_NOTIFIER_PARAM)
      : AutoGCRooter(cx, BINDINGS), bindings(bindings)
    {
        JS_GUARD_OBJECT_NOTIFIER_INIT;
    }

    friend void AutoGCRooter::trace(JSTracer *trc);

  private:
    Bindings &bindings;
    JS_DECL_USE_GUARD_OBJECT_NOTIFIER
};

class AutoLockGC {
  public:
    explicit AutoLockGC(JSRuntime *rt
                        JS_GUARD_OBJECT_NOTIFIER_PARAM)
      : rt(rt)
    {
        JS_GUARD_OBJECT_NOTIFIER_INIT;
        JS_LOCK_GC(rt);
    }
    ~AutoLockGC() { JS_UNLOCK_GC(rt); }

  private:
    JSRuntime *rt;
    JS_DECL_USE_GUARD_OBJECT_NOTIFIER
};

class AutoUnlockGC {
  private:
    JSRuntime *rt;
    JS_DECL_USE_GUARD_OBJECT_NOTIFIER

  public:
    explicit AutoUnlockGC(JSRuntime *rt
                          JS_GUARD_OBJECT_NOTIFIER_PARAM)
      : rt(rt)
    {
        JS_GUARD_OBJECT_NOTIFIER_INIT;
        JS_UNLOCK_GC(rt);
    }
    ~AutoUnlockGC() { JS_LOCK_GC(rt); }
};

class AutoLockAtomsCompartment {
  private:
    JSContext *cx;
    JS_DECL_USE_GUARD_OBJECT_NOTIFIER

  public:
    AutoLockAtomsCompartment(JSContext *cx
                             JS_GUARD_OBJECT_NOTIFIER_PARAM)
      : cx(cx)
    {
        JS_GUARD_OBJECT_NOTIFIER_INIT;
        JS_LOCK(cx, &cx->runtime->atomState.lock);
#ifdef JS_THREADSAFE
        cx->runtime->atomsCompartmentIsLocked = true;
#endif
    }
    ~AutoLockAtomsCompartment() {
#ifdef JS_THREADSAFE
        cx->runtime->atomsCompartmentIsLocked = false;
#endif
        JS_UNLOCK(cx, &cx->runtime->atomState.lock);
    }
};

class AutoUnlockAtomsCompartment {
    JSContext *cx;
    JS_DECL_USE_GUARD_OBJECT_NOTIFIER

  public:
    AutoUnlockAtomsCompartment(JSContext *cx
                                 JS_GUARD_OBJECT_NOTIFIER_PARAM)
      : cx(cx)
    {
        JS_GUARD_OBJECT_NOTIFIER_INIT;
#ifdef JS_THREADSAFE
        cx->runtime->atomsCompartmentIsLocked = false;
#endif
        JS_UNLOCK(cx, &cx->runtime->atomState.lock);
    }
    ~AutoUnlockAtomsCompartment() {
        JS_LOCK(cx, &cx->runtime->atomState.lock);
#ifdef JS_THREADSAFE
        cx->runtime->atomsCompartmentIsLocked = true;
#endif
    }
};

class AutoKeepAtoms {
    JSRuntime *rt;
    JS_DECL_USE_GUARD_OBJECT_NOTIFIER

  public:
    explicit AutoKeepAtoms(JSRuntime *rt
                           JS_GUARD_OBJECT_NOTIFIER_PARAM)
      : rt(rt)
    {
        JS_GUARD_OBJECT_NOTIFIER_INIT;
        JS_KEEP_ATOMS(rt);
    }
    ~AutoKeepAtoms() { JS_UNKEEP_ATOMS(rt); }
};

class AutoArenaAllocator {
    JSArenaPool *pool;
    void        *mark;
    JS_DECL_USE_GUARD_OBJECT_NOTIFIER

  public:
    explicit AutoArenaAllocator(JSArenaPool *pool
                                JS_GUARD_OBJECT_NOTIFIER_PARAM)
      : pool(pool), mark(JS_ARENA_MARK(pool))
    {
        JS_GUARD_OBJECT_NOTIFIER_INIT;
    }
    ~AutoArenaAllocator() { JS_ARENA_RELEASE(pool, mark); }

    template <typename T>
    T *alloc(size_t elems) {
        void *ptr;
        JS_ARENA_ALLOCATE(ptr, pool, elems * sizeof(T));
        return static_cast<T *>(ptr);
    }
};

class AutoReleasePtr {
    JSContext   *cx;
    void        *ptr;
    JS_DECL_USE_GUARD_OBJECT_NOTIFIER

    AutoReleasePtr operator=(const AutoReleasePtr &other);

  public:
    explicit AutoReleasePtr(JSContext *cx, void *ptr
                            JS_GUARD_OBJECT_NOTIFIER_PARAM)
      : cx(cx), ptr(ptr)
    {
        JS_GUARD_OBJECT_NOTIFIER_INIT;
    }
    ~AutoReleasePtr() { cx->free_(ptr); }
};

/*
 * FIXME: bug 602774: cleaner API for AutoReleaseNullablePtr
 */
class AutoReleaseNullablePtr {
    JSContext   *cx;
    void        *ptr;
    JS_DECL_USE_GUARD_OBJECT_NOTIFIER

    AutoReleaseNullablePtr operator=(const AutoReleaseNullablePtr &other);

  public:
    explicit AutoReleaseNullablePtr(JSContext *cx, void *ptr
                                    JS_GUARD_OBJECT_NOTIFIER_PARAM)
      : cx(cx), ptr(ptr)
    {
        JS_GUARD_OBJECT_NOTIFIER_INIT;
    }
    void reset(void *ptr2) {
        if (ptr)
            cx->free_(ptr);
        ptr = ptr2;
    }
    ~AutoReleaseNullablePtr() { if (ptr) cx->free_(ptr); }
};

template <class RefCountable>
class AlreadyIncRefed
{
    typedef RefCountable *****ConvertibleToBool;

    RefCountable *obj;

  public:
    explicit AlreadyIncRefed(RefCountable *obj) : obj(obj) {}

    bool null() const { return obj == NULL; }
    operator ConvertibleToBool() const { return (ConvertibleToBool)obj; }

    RefCountable *operator->() const { JS_ASSERT(!null()); return obj; }
    RefCountable &operator*() const { JS_ASSERT(!null()); return *obj; }
    RefCountable *get() const { return obj; }
};

template <class RefCountable>
class NeedsIncRef
{
    typedef RefCountable *****ConvertibleToBool;

    RefCountable *obj;

  public:
    explicit NeedsIncRef(RefCountable *obj) : obj(obj) {}

    bool null() const { return obj == NULL; }
    operator ConvertibleToBool() const { return (ConvertibleToBool)obj; }

    RefCountable *operator->() const { JS_ASSERT(!null()); return obj; }
    RefCountable &operator*() const { JS_ASSERT(!null()); return *obj; }
    RefCountable *get() const { return obj; }
};

template <class RefCountable>
class AutoRefCount
{
    typedef RefCountable *****ConvertibleToBool;

    JSContext *const cx;
    RefCountable *obj;

    AutoRefCount(const AutoRefCount &);
    void operator=(const AutoRefCount &);

  public:
    explicit AutoRefCount(JSContext *cx)
      : cx(cx), obj(NULL)
    {}

    AutoRefCount(JSContext *cx, NeedsIncRef<RefCountable> aobj)
      : cx(cx), obj(aobj.get())
    {
        if (obj)
            obj->incref(cx);
    }

    AutoRefCount(JSContext *cx, AlreadyIncRefed<RefCountable> aobj)
      : cx(cx), obj(aobj.get())
    {}

    ~AutoRefCount() {
        if (obj)
            obj->decref(cx);
    }

    void reset(NeedsIncRef<RefCountable> aobj) {
        if (obj)
            obj->decref(cx);
        obj = aobj.get();
        if (obj)
            obj->incref(cx);
    }

    void reset(AlreadyIncRefed<RefCountable> aobj) {
        if (obj)
            obj->decref(cx);
        obj = aobj.get();
    }

    bool null() const { return obj == NULL; }
    operator ConvertibleToBool() const { return (ConvertibleToBool)obj; }

    RefCountable *operator->() const { JS_ASSERT(!null()); return obj; }
    RefCountable &operator*() const { JS_ASSERT(!null()); return *obj; }
    RefCountable *get() const { return obj; }
};

} /* namespace js */

class JSAutoResolveFlags
{
  public:
    JSAutoResolveFlags(JSContext *cx, uintN flags
                       JS_GUARD_OBJECT_NOTIFIER_PARAM)
      : mContext(cx), mSaved(cx->resolveFlags)
    {
        JS_GUARD_OBJECT_NOTIFIER_INIT;
        cx->resolveFlags = flags;
    }

    ~JSAutoResolveFlags() { mContext->resolveFlags = mSaved; }

  private:
    JSContext *mContext;
    uintN mSaved;
    JS_DECL_USE_GUARD_OBJECT_NOTIFIER
};

extern js::ThreadData *
js_CurrentThreadData(JSRuntime *rt);

extern JSBool
js_InitThreads(JSRuntime *rt);

extern void
js_FinishThreads(JSRuntime *rt);

extern void
js_PurgeThreads(JSContext *cx);

namespace js {

#ifdef JS_THREADSAFE

/* Iterator over ThreadData from all JSThread instances. */
class ThreadDataIter : public JSThread::Map::Range
{
  public:
    ThreadDataIter(JSRuntime *rt) : JSThread::Map::Range(rt->threads.all()) {}

    ThreadData *threadData() const {
        return &front().value->data;
    }
};

#else /* !JS_THREADSAFE */

class ThreadDataIter
{
    JSRuntime *runtime;
    bool done;
  public:
    ThreadDataIter(JSRuntime *rt) : runtime(rt), done(false) {}

    bool empty() const {
        return done;
    }

    void popFront() {
        JS_ASSERT(!done);
        done = true;
    }

    ThreadData *threadData() const {
        JS_ASSERT(!done);
        return &runtime->threadData;
    }
};

#endif  /* !JS_THREADSAFE */

/*
 * Enumerate all contexts in a runtime that are in the same thread as a given
 * context.
 */
class ThreadContextRange {
    JSCList *begin;
    JSCList *end;

public:
    explicit ThreadContextRange(JSContext *cx) {
#ifdef JS_THREADSAFE
        end = &cx->thread()->contextList;
#else
        end = &cx->runtime->contextList;
#endif
        begin = end->next;
    }

    bool empty() const { return begin == end; }
    void popFront() { JS_ASSERT(!empty()); begin = begin->next; }

    JSContext *front() const {
#ifdef JS_THREADSAFE
        return JSContext::fromThreadLinks(begin);
#else
        return JSContext::fromLinkField(begin);
#endif
    }
};

} /* namespace js */

/*
 * Create and destroy functions for JSContext, which is manually allocated
 * and exclusively owned.
 */
extern JSContext *
js_NewContext(JSRuntime *rt, size_t stackChunkSize);

extern void
js_DestroyContext(JSContext *cx, JSDestroyContextMode mode);

/*
 * If unlocked, acquire and release rt->gcLock around *iterp update; otherwise
 * the caller must be holding rt->gcLock.
 */
extern JSContext *
js_ContextIterator(JSRuntime *rt, JSBool unlocked, JSContext **iterp);

/*
 * Iterate through contexts with active requests. The caller must be holding
 * rt->gcLock in case of a thread-safe build, or otherwise guarantee that the
 * context list is not alternated asynchroniously.
 */
extern JS_FRIEND_API(JSContext *)
js_NextActiveContext(JSRuntime *, JSContext *);

/*
 * Report an exception, which is currently realized as a printf-style format
 * string and its arguments.
 */
typedef enum JSErrNum {
#define MSG_DEF(name, number, count, exception, format) \
    name = number,
#include "js.msg"
#undef MSG_DEF
    JSErr_Limit
} JSErrNum;

extern JS_FRIEND_API(const JSErrorFormatString *)
js_GetErrorMessage(void *userRef, const char *locale, const uintN errorNumber);

#ifdef va_start
extern JSBool
js_ReportErrorVA(JSContext *cx, uintN flags, const char *format, va_list ap);

extern JSBool
js_ReportErrorNumberVA(JSContext *cx, uintN flags, JSErrorCallback callback,
                       void *userRef, const uintN errorNumber,
                       JSBool charArgs, va_list ap);

extern JSBool
js_ExpandErrorArguments(JSContext *cx, JSErrorCallback callback,
                        void *userRef, const uintN errorNumber,
                        char **message, JSErrorReport *reportp,
                        bool charArgs, va_list ap);
#endif

extern void
js_ReportOutOfMemory(JSContext *cx);

/* JS_CHECK_RECURSION is used outside JS, so JS_FRIEND_API. */
JS_FRIEND_API(void)
js_ReportOverRecursed(JSContext *maybecx);

extern JS_FRIEND_API(void)
js_ReportAllocationOverflow(JSContext *cx);

#define JS_CHECK_RECURSION(cx, onerror)                                       \
    JS_BEGIN_MACRO                                                            \
        int stackDummy_;                                                      \
                                                                              \
        if (!JS_CHECK_STACK_SIZE(cx->stackLimit, &stackDummy_)) {             \
            js_ReportOverRecursed(cx);                                        \
            onerror;                                                          \
        }                                                                     \
    JS_END_MACRO

/*
 * Report an exception using a previously composed JSErrorReport.
 * XXXbe remove from "friend" API
 */
extern JS_FRIEND_API(void)
js_ReportErrorAgain(JSContext *cx, const char *message, JSErrorReport *report);

extern void
js_ReportIsNotDefined(JSContext *cx, const char *name);

/*
 * Report an attempt to access the property of a null or undefined value (v).
 */
extern JSBool
js_ReportIsNullOrUndefined(JSContext *cx, intN spindex, const js::Value &v,
                           JSString *fallback);

extern void
js_ReportMissingArg(JSContext *cx, const js::Value &v, uintN arg);

/*
 * Report error using js_DecompileValueGenerator(cx, spindex, v, fallback) as
 * the first argument for the error message. If the error message has less
 * then 3 arguments, use null for arg1 or arg2.
 */
extern JSBool
js_ReportValueErrorFlags(JSContext *cx, uintN flags, const uintN errorNumber,
                         intN spindex, const js::Value &v, JSString *fallback,
                         const char *arg1, const char *arg2);

#define js_ReportValueError(cx,errorNumber,spindex,v,fallback)                \
    ((void)js_ReportValueErrorFlags(cx, JSREPORT_ERROR, errorNumber,          \
                                    spindex, v, fallback, NULL, NULL))

#define js_ReportValueError2(cx,errorNumber,spindex,v,fallback,arg1)          \
    ((void)js_ReportValueErrorFlags(cx, JSREPORT_ERROR, errorNumber,          \
                                    spindex, v, fallback, arg1, NULL))

#define js_ReportValueError3(cx,errorNumber,spindex,v,fallback,arg1,arg2)     \
    ((void)js_ReportValueErrorFlags(cx, JSREPORT_ERROR, errorNumber,          \
                                    spindex, v, fallback, arg1, arg2))

extern JSErrorFormatString js_ErrorFormatString[JSErr_Limit];

#ifdef JS_THREADSAFE
# define JS_ASSERT_REQUEST_DEPTH(cx)  (JS_ASSERT((cx)->thread()),             \
                                       JS_ASSERT((cx)->thread()->data.requestDepth >= 1))
#else
# define JS_ASSERT_REQUEST_DEPTH(cx)  ((void) 0)
#endif

/*
 * If the operation callback flag was set, call the operation callback.
 * This macro can run the full GC. Return true if it is OK to continue and
 * false otherwise.
 */
#define JS_CHECK_OPERATION_LIMIT(cx)                                          \
    (JS_ASSERT_REQUEST_DEPTH(cx),                                             \
     (!JS_THREAD_DATA(cx)->interruptFlags || js_InvokeOperationCallback(cx)))

/*
 * Invoke the operation callback and return false if the current execution
 * is to be terminated.
 */
extern JSBool
js_InvokeOperationCallback(JSContext *cx);

extern JSBool
js_HandleExecutionInterrupt(JSContext *cx);

namespace js {

/* These must be called with GC lock taken. */

JS_FRIEND_API(void)
TriggerOperationCallback(JSContext *cx);

void
TriggerAllOperationCallbacks(JSRuntime *rt);

} /* namespace js */

/*
 * Get the topmost scripted frame in a context. Note: if the topmost frame is
 * in the middle of an inline call, that call will be expanded. To avoid this,
 * use cx->stack.currentScript or cx->stack.currentScriptedScopeChain.
 */
extern js::StackFrame *
js_GetScriptedCaller(JSContext *cx, js::StackFrame *fp);

extern jsbytecode*
js_GetCurrentBytecodePC(JSContext* cx);

extern JSScript *
js_GetCurrentScript(JSContext* cx);

extern bool
js_CurrentPCIsInImacro(JSContext *cx);

namespace js {

extern JS_FORCES_STACK JS_FRIEND_API(void)
LeaveTrace(JSContext *cx);

extern bool
CanLeaveTrace(JSContext *cx);

#ifdef JS_METHODJIT
namespace mjit {
    void ExpandInlineFrames(JSCompartment *compartment);
}
#endif

} /* namespace js */

/* How much expansion of inlined frames to do when inspecting the stack. */
enum FrameExpandKind {
    FRAME_EXPAND_NONE = 0,
    FRAME_EXPAND_ALL = 1
};

/*
 * Get the current frame, first lazily instantiating stack frames if needed.
 * (Do not access cx->fp() directly except in JS_REQUIRES_STACK code.)
 *
 * LeaveTrace is defined in jstracer.cpp if JS_TRACER is defined.
 */
static JS_FORCES_STACK JS_INLINE js::StackFrame *
js_GetTopStackFrame(JSContext *cx, FrameExpandKind expand)
{
    js::LeaveTrace(cx);

#ifdef JS_METHODJIT
    if (expand)
        js::mjit::ExpandInlineFrames(cx->compartment);
#endif

    return cx->maybefp();
}

static JS_INLINE JSBool
js_IsPropertyCacheDisabled(JSContext *cx)
{
    return cx->runtime->shapeGen >= js::SHAPE_OVERFLOW_BIT;
}

static JS_INLINE uint32
js_RegenerateShapeForGC(JSRuntime *rt)
{
    JS_ASSERT(rt->gcRunning);
    JS_ASSERT(rt->gcRegenShapes);

    /*
     * Under the GC, compared with js_GenerateShape, we don't need to use
     * atomic increments but we still must make sure that after an overflow
     * the shape stays such.
     */
    uint32 shape = rt->shapeGen;
    shape = (shape + 1) | (shape & js::SHAPE_OVERFLOW_BIT);
    rt->shapeGen = shape;
    return shape;
}

namespace js {

template<class T>
class AutoVectorRooter : protected AutoGCRooter
{
  public:
    explicit AutoVectorRooter(JSContext *cx, ptrdiff_t tag
                              JS_GUARD_OBJECT_NOTIFIER_PARAM)
        : AutoGCRooter(cx, tag), vector(cx)
    {
        JS_GUARD_OBJECT_NOTIFIER_INIT;
    }

    size_t length() const { return vector.length(); }

    bool append(const T &v) { return vector.append(v); }

    /* For use when space has already been reserved. */
    void infallibleAppend(const T &v) { vector.infallibleAppend(v); }

    void popBack() { vector.popBack(); }
    T popCopy() { return vector.popCopy(); }

    bool growBy(size_t inc) {
        size_t oldLength = vector.length();
        if (!vector.growByUninitialized(inc))
            return false;
        MakeRangeGCSafe(vector.begin() + oldLength, vector.end());
        return true;
    }

    bool resize(size_t newLength) {
        size_t oldLength = vector.length();
        if (newLength <= oldLength) {
            vector.shrinkBy(oldLength - newLength);
            return true;
        }
        if (!vector.growByUninitialized(newLength - oldLength))
            return false;
        MakeRangeGCSafe(vector.begin() + oldLength, vector.end());
        return true;
    }

    void clear() { vector.clear(); }

    bool reserve(size_t newLength) {
        return vector.reserve(newLength);
    }

    T &operator[](size_t i) { return vector[i]; }
    const T &operator[](size_t i) const { return vector[i]; }

    const T *begin() const { return vector.begin(); }
    T *begin() { return vector.begin(); }

    const T *end() const { return vector.end(); }
    T *end() { return vector.end(); }

    const T &back() const { return vector.back(); }

    friend void AutoGCRooter::trace(JSTracer *trc);

  private:
    typedef Vector<T, 8> VectorImpl;
    VectorImpl vector;
    JS_DECL_USE_GUARD_OBJECT_NOTIFIER
};

class AutoValueVector : public AutoVectorRooter<Value>
{
  public:
    explicit AutoValueVector(JSContext *cx
                             JS_GUARD_OBJECT_NOTIFIER_PARAM)
        : AutoVectorRooter<Value>(cx, VALVECTOR)
    {
        JS_GUARD_OBJECT_NOTIFIER_INIT;
    }

    const jsval *jsval_begin() const { return Jsvalify(begin()); }
    jsval *jsval_begin() { return Jsvalify(begin()); }

    const jsval *jsval_end() const { return Jsvalify(end()); }
    jsval *jsval_end() { return Jsvalify(end()); }

    JS_DECL_USE_GUARD_OBJECT_NOTIFIER
};

class AutoObjectVector : public AutoVectorRooter<JSObject *>
{
  public:
    explicit AutoObjectVector(JSContext *cx
                              JS_GUARD_OBJECT_NOTIFIER_PARAM)
        : AutoVectorRooter<JSObject *>(cx, OBJVECTOR)
    {
        JS_GUARD_OBJECT_NOTIFIER_INIT;
    }

    JS_DECL_USE_GUARD_OBJECT_NOTIFIER
};

class AutoIdVector : public AutoVectorRooter<jsid>
{
  public:
    explicit AutoIdVector(JSContext *cx
                          JS_GUARD_OBJECT_NOTIFIER_PARAM)
        : AutoVectorRooter<jsid>(cx, IDVECTOR)
    {
        JS_GUARD_OBJECT_NOTIFIER_INIT;
    }

    JS_DECL_USE_GUARD_OBJECT_NOTIFIER
};

class AutoShapeVector : public AutoVectorRooter<const Shape *>
{
  public:
    explicit AutoShapeVector(JSContext *cx
                             JS_GUARD_OBJECT_NOTIFIER_PARAM)
        : AutoVectorRooter<const Shape *>(cx, SHAPEVECTOR)
    {
        JS_GUARD_OBJECT_NOTIFIER_INIT;
    }

    JS_DECL_USE_GUARD_OBJECT_NOTIFIER
};

class AutoValueArray : public AutoGCRooter
{
    js::Value *start_;
    unsigned length_;

  public:
    AutoValueArray(JSContext *cx, js::Value *start, unsigned length
                   JS_GUARD_OBJECT_NOTIFIER_PARAM)
        : AutoGCRooter(cx, VALARRAY), start_(start), length_(length)
    {
        JS_GUARD_OBJECT_NOTIFIER_INIT;
    }

    Value *start() const { return start_; }
    unsigned length() const { return length_; }

    JS_DECL_USE_GUARD_OBJECT_NOTIFIER
};

JSIdArray *
NewIdArray(JSContext *cx, jsint length);

/*
 * Allocation policy that uses JSRuntime::malloc_ and friends, so that
 * memory pressure is properly accounted for. This is suitable for
 * long-lived objects owned by the JSRuntime.
 *
 * Since it doesn't hold a JSContext (those may not live long enough), it
 * can't report out-of-memory conditions itself; the caller must check for
 * OOM and take the appropriate action.
 *
 * FIXME bug 647103 - replace these *AllocPolicy names.
 */
class RuntimeAllocPolicy
{
    JSRuntime *const runtime;

  public:
    RuntimeAllocPolicy(JSRuntime *rt) : runtime(rt) {}
    RuntimeAllocPolicy(JSContext *cx) : runtime(cx->runtime) {}
    void *malloc_(size_t bytes) { return runtime->malloc_(bytes); }
    void *realloc_(void *p, size_t bytes) { return runtime->realloc_(p, bytes); }
    void free_(void *p) { runtime->free_(p); }
    void reportAllocOverflow() const {}
};

/*
 * FIXME bug 647103 - replace these *AllocPolicy names.
 */
class ContextAllocPolicy
{
    JSContext *const cx;

  public:
    ContextAllocPolicy(JSContext *cx) : cx(cx) {}
    JSContext *context() const { return cx; }
    void *malloc_(size_t bytes) { return cx->malloc_(bytes); }
    void *realloc_(void *p, size_t oldBytes, size_t bytes) { return cx->realloc_(p, oldBytes, bytes); }
    void free_(void *p) { cx->free_(p); }
    void reportAllocOverflow() const { js_ReportAllocationOverflow(cx); }
};

} /* namespace js */

#ifdef _MSC_VER
#pragma warning(pop)
#pragma warning(pop)
#endif

#endif /* jscntxt_h___ */<|MERGE_RESOLUTION|>--- conflicted
+++ resolved
@@ -1494,12 +1494,9 @@
         IDVECTOR =    -15, /* js::AutoIdVector */
         BINDINGS =    -16, /* js::Bindings */
         SHAPEVECTOR = -17, /* js::AutoShapeVector */
-<<<<<<< HEAD
-        TYPE =        -18, /* js::types::AutoTypeRooter */
-        VALARRAY =    -19  /* js::AutoValueArrayRooter */
-=======
-        OBJVECTOR =   -18  /* js::AutoObjectVector */
->>>>>>> 7995ca5f
+        OBJVECTOR =   -18, /* js::AutoObjectVector */
+        TYPE =        -19, /* js::types::AutoTypeRooter */
+        VALARRAY =    -20  /* js::AutoValueArrayRooter */
     };
 
     private:
